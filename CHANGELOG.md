--- conflicted
+++ resolved
@@ -3,6 +3,10 @@
 All notable changes to this project will be documented in this file.
 
 ## [Unreleased]
+
+### Changed
+- Updated @anthropic-ai/claude-code from v1.0.95 to v1.0.112 for latest Claude Code improvements. See [Claude Code v1.0.112 changelog](https://github.com/anthropics/claude-code/blob/main/CHANGELOG.md#10112)
+- Updated @anthropic-ai/sdk from v0.60.0 to v0.62.0 for latest Anthropic SDK improvements
 
 ## [0.1.48] - 2025-01-11
 
@@ -13,11 +17,6 @@
   - Support for custom Linear OAuth applications via `LINEAR_CLIENT_ID` and `LINEAR_CLIENT_SECRET` environment variables
   - Maintains backward compatibility with proxy-based OAuth for standard deployments
 
-<<<<<<< HEAD
-### Changed
-- Updated @anthropic-ai/claude-code from v1.0.95 to v1.0.112 for latest Claude Code improvements. See [Claude Code v1.0.112 changelog](https://github.com/anthropics/claude-code/blob/main/CHANGELOG.md#10112)
-- Updated @anthropic-ai/sdk from v0.60.0 to v0.62.0 for latest Anthropic SDK improvements
-=======
 ### Packages
 
 #### cyrus-edge-worker
@@ -25,7 +24,6 @@
 
 #### cyrus-ai (CLI)
 - cyrus-ai@0.1.48
->>>>>>> ec6ee78d
 
 ## [0.1.47] - 2025-01-09
 
