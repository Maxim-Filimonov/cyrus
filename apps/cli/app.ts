#!/usr/bin/env node

import {
	copyFileSync,
	existsSync,
	mkdirSync,
	readFileSync,
	writeFileSync,
} from "node:fs";
import http from "node:http";
import { homedir } from "node:os";
import { basename, dirname, resolve } from "node:path";
import readline from "node:readline";
import type { Issue } from "@linear/sdk";
import {
	EdgeWorker,
	type EdgeWorkerConfig,
	type RepositoryConfig,
	SharedApplicationServer,
} from "cyrus-edge-worker";
import dotenv from "dotenv";
import open from "open";

// Parse command line arguments
const args = process.argv.slice(2);
const envFileArg = args.find((arg) => arg.startsWith("--env-file="));

// Note: __dirname removed since version is now hardcoded

// Handle --version argument
if (args.includes("--version")) {
	console.log("0.1.37");
	process.exit(0);
}

// Handle --help argument
if (args.includes("--help") || args.includes("-h")) {
	console.log(`
cyrus - AI-powered Linear issue automation using Claude

Usage: cyrus [command] [options]

Commands:
  start              Start the edge worker (default)
  check-tokens       Check the status of all Linear tokens
  refresh-token      Refresh a specific Linear token
  billing            Open Stripe billing portal (Pro plan only)
  set-customer-id    Set your Stripe customer ID

Options:
  --version          Show version number
  --help, -h         Show help
  --env-file=<path>  Load environment variables from file

Examples:
  cyrus                          Start the edge worker
  cyrus check-tokens             Check all Linear token statuses
  cyrus refresh-token            Interactive token refresh
`);
	process.exit(0);
}

// Load environment variables only if --env-file is specified
if (envFileArg) {
	const envFile = envFileArg.split("=")[1];
	if (envFile) {
		dotenv.config({ path: envFile });
	}
}

interface LinearCredentials {
	linearToken: string;
	linearWorkspaceId: string;
	linearWorkspaceName: string;
}

interface EdgeConfig {
<<<<<<< HEAD
  repositories: RepositoryConfig[]
  ngrokAuthToken?: string
  stripeCustomerId?: string
=======
	repositories: RepositoryConfig[];
	ngrokAuthToken?: string;
>>>>>>> caad9f12
}

interface Workspace {
	path: string;
	isGitWorktree: boolean;
}

/**
 * Edge application that uses EdgeWorker from package
 */
class EdgeApp {
<<<<<<< HEAD
  private edgeWorker: EdgeWorker | null = null
  private isShuttingDown = false

  /**
   * Get the edge configuration file path
   */
  getEdgeConfigPath(): string {
    return resolve(homedir(), '.cyrus', 'config.json')
  }


  /**
   * Get the legacy edge configuration file path (for migration)
   */
  getLegacyEdgeConfigPath(): string {
    return resolve(process.cwd(), '.edge-config.json')
  }


  /**
   * Migrate configuration from legacy location if needed
   */
  private migrateConfigIfNeeded(): void {
    const newConfigPath = this.getEdgeConfigPath()
    const legacyConfigPath = this.getLegacyEdgeConfigPath()
    
    // If new config already exists, no migration needed
    if (existsSync(newConfigPath)) {
      return
    }
    
    // If legacy config doesn't exist, no migration needed
    if (!existsSync(legacyConfigPath)) {
      return
    }
    
    try {
      // Ensure the ~/.cyrus directory exists
      const configDir = dirname(newConfigPath)
      if (!existsSync(configDir)) {
        mkdirSync(configDir, { recursive: true })
      }
      
      // Copy the legacy config to the new location
      copyFileSync(legacyConfigPath, newConfigPath)
      
      console.log(`📦 Migrated configuration from ${legacyConfigPath} to ${newConfigPath}`)
      console.log(`💡 You can safely remove the old ${legacyConfigPath} file if desired`)
    } catch (error) {
      console.warn(`⚠️  Failed to migrate config from ${legacyConfigPath}:`, (error as Error).message)
      console.warn(`   Please manually copy your configuration to ${newConfigPath}`)
    }
  }


  /**
   * Load edge configuration (credentials and repositories)
   * Note: Strips promptTemplatePath from all repositories to ensure built-in template is used
   */
  loadEdgeConfig(): EdgeConfig {
    // Migrate from legacy location if needed
    this.migrateConfigIfNeeded()
    
    const edgeConfigPath = this.getEdgeConfigPath()
    let config: EdgeConfig = { repositories: [] }
    
    if (existsSync(edgeConfigPath)) {
      try {
        config = JSON.parse(readFileSync(edgeConfigPath, 'utf-8'))
      } catch (e) {
        console.error('Failed to load edge config:', (e as Error).message)
      }
    }
    
    // Strip promptTemplatePath from all repositories to ensure built-in template is used
    if (config.repositories) {
      config.repositories = config.repositories.map(repo => {
        const { promptTemplatePath, ...repoWithoutTemplate } = repo
        if (promptTemplatePath) {
          console.log(`Ignoring custom prompt template for repository: ${repo.name} (using built-in template)`)
        }
        return repoWithoutTemplate
      })
    }
    
    return config
  }

  
  /**
   * Save edge configuration
   */
  saveEdgeConfig(config: EdgeConfig): void {
    const edgeConfigPath = this.getEdgeConfigPath()
    const configDir = dirname(edgeConfigPath)
    
    // Ensure the ~/.cyrus directory exists
    if (!existsSync(configDir)) {
      mkdirSync(configDir, { recursive: true })
    }
    
    writeFileSync(edgeConfigPath, JSON.stringify(config, null, 2))
  }

  
  /**
   * Interactive setup wizard for repository configuration
   */
  async setupRepositoryWizard(linearCredentials: LinearCredentials): Promise<RepositoryConfig> {
    const rl = readline.createInterface({
      input: process.stdin,
      output: process.stdout
    })
    
    const question = (prompt: string): Promise<string> => new Promise((resolve) => {
      rl.question(prompt, resolve)
    })
    
    console.log('\n📁 Repository Setup')
    console.log('─'.repeat(50))
    
    try {
      // Ask for repository details
      const repositoryPath = await question(`Repository path (default: ${process.cwd()}): `) || process.cwd()
      const repositoryName = await question(`Repository name (default: ${basename(repositoryPath)}): `) || basename(repositoryPath)
      const baseBranch = await question('Base branch (default: main): ') || 'main'
      // Create a path-safe version of the repository name for namespacing
      const repoNameSafe = repositoryName.replace(/[^a-zA-Z0-9-_]/g, '-').toLowerCase()
      const defaultWorkspaceDir = resolve(homedir(), '.cyrus', 'workspaces', repoNameSafe)
      const workspaceBaseDir = await question(`Workspace directory (default: ${defaultWorkspaceDir}): `) || defaultWorkspaceDir
      
      // Note: Prompt template is now hardcoded - no longer configurable
      
      // Ask for MCP configuration
      console.log('\n🔧 MCP (Model Context Protocol) Configuration')
      console.log('MCP allows Claude to access external tools and data sources.')
      console.log('Examples: filesystem access, database connections, API integrations')
      console.log('See: https://docs.anthropic.com/en/docs/claude-code/mcp')
      console.log('')
      const mcpConfigInput = await question('MCP config file path (optional, format: {"mcpServers": {...}}, e.g., ./mcp-config.json): ')
      const mcpConfigPath = mcpConfigInput.trim() || undefined
      
      // Ask for allowed tools configuration
      console.log('\n🔧 Tool Configuration')
      console.log('Available tools: Read(**),Edit(**),Bash,Task,WebFetch,WebSearch,TodoRead,TodoWrite,NotebookRead,NotebookEdit,Batch')
      console.log('')
      console.log('⚠️  SECURITY NOTE: Bash tool requires special configuration for safety:')
      console.log('   • Use "Bash" for full access (not recommended in production)')
      console.log('   • Use "Bash(npm:*)" to restrict to npm commands only')
      console.log('   • Use "Bash(git:*)" to restrict to git commands only')
      console.log('   • See: https://docs.anthropic.com/en/docs/claude-code/settings#permissions')
      console.log('')
      console.log('Default: All tools except Bash (leave blank for all non-Bash tools)')
      const allowedToolsInput = await question('Allowed tools (comma-separated, default: all except Bash): ')
      const allowedTools = allowedToolsInput ? allowedToolsInput.split(',').map(t => t.trim()) : undefined
      
      // Ask for team keys configuration
      console.log('\n🏷️ Team-Based Routing (Optional)')
      console.log('Configure specific Linear team keys to route issues to this repository.')
      console.log('Example: CEE,FRONT,BACK for teams with those prefixes')
      console.log('Leave blank to receive all issues from the workspace.')
      const teamKeysInput = await question('Team keys (comma-separated, optional): ')
      const teamKeys = teamKeysInput ? teamKeysInput.split(',').map(t => t.trim().toUpperCase()) : undefined
      
      rl.close()
      
      // Create repository configuration
      const repository: RepositoryConfig = {
        id: `${linearCredentials.linearWorkspaceId}-${Date.now()}`,
        name: repositoryName,
        repositoryPath: resolve(repositoryPath),
        baseBranch,
        linearWorkspaceId: linearCredentials.linearWorkspaceId,
        linearToken: linearCredentials.linearToken,
        workspaceBaseDir: resolve(workspaceBaseDir),
        isActive: true,
        ...(allowedTools && { allowedTools }),
        ...(mcpConfigPath && { mcpConfigPath: resolve(mcpConfigPath) }),
        ...(teamKeys && { teamKeys })
      }
      
      return repository
      
    } catch (error) {
      rl.close()
      throw error
    }
  }

  
  
  /**
   * Start OAuth flow to get Linear token using EdgeWorker's shared server
   */
  async startOAuthFlow(proxyUrl: string): Promise<LinearCredentials> {
    if (this.edgeWorker) {
      // Use existing EdgeWorker's OAuth flow
      const port = this.edgeWorker.getServerPort()
      
      // Construct OAuth URL with callback
      const callbackBaseUrl = process.env.CYRUS_BASE_URL || `http://localhost:${port}`
      const authUrl = `${proxyUrl}/oauth/authorize?callback=${callbackBaseUrl}/callback`
      
      console.log(`\n👉 Opening your browser to authorize with Linear...`)
      console.log(`If the browser doesn't open, visit: ${authUrl}`)
      
      open(authUrl).catch(() => {
        console.log(`\n⚠️  Could not open browser automatically`)
        console.log(`Please visit: ${authUrl}`)
      })
      
      console.log(`\n⏳ Waiting for authorization...`)
      
      return this.edgeWorker.startOAuthFlow(proxyUrl)
    } else {
      // Create temporary SharedApplicationServer for OAuth flow during initial setup
      const serverPort = process.env.CYRUS_SERVER_PORT ? parseInt(process.env.CYRUS_SERVER_PORT, 10) : 3456
      const tempServer = new SharedApplicationServer(serverPort)
      
      try {
        // Start the server
        await tempServer.start()
        const port = tempServer.getPort()
        
        // Construct OAuth URL with callback
        const callbackBaseUrl = process.env.CYRUS_BASE_URL || `http://localhost:${port}`
        const authUrl = `${proxyUrl}/oauth/authorize?callback=${callbackBaseUrl}/callback`
        
        console.log(`\n👉 Opening your browser to authorize with Linear...`)
        console.log(`If the browser doesn't open, visit: ${authUrl}`)
        
        open(authUrl).catch(() => {
          console.log(`\n⚠️  Could not open browser automatically`)
          console.log(`Please visit: ${authUrl}`)
        })
        
        console.log(`\n⏳ Waiting for authorization...`)
        
        // Use temporary server's OAuth flow
        const result = await tempServer.startOAuthFlow(proxyUrl)
        
        return {
          linearToken: result.linearToken,
          linearWorkspaceId: result.linearWorkspaceId,
          linearWorkspaceName: result.linearWorkspaceName
        }
      } finally {
        // Clean up temporary server
        await tempServer.stop()
      }
    }
  }


  /**
   * Get ngrok auth token from config or prompt user
   */
  async getNgrokAuthToken(config: EdgeConfig): Promise<string | undefined> {
    // Return existing token if available
    if (config.ngrokAuthToken) {
      return config.ngrokAuthToken
    }

    // Prompt user for ngrok auth token
    console.log(`\n🔗 Ngrok Setup Required`)
    console.log(`─`.repeat(50))
    console.log(`Linear payloads need to reach your computer, so we use the secure technology ngrok for that.`)
    console.log(`This requires a free ngrok account and auth token.`)
    console.log(``)
    console.log(`To get your ngrok auth token:`)
    console.log(`1. Sign up at https://ngrok.com/ (free)`)
    console.log(`2. Go to https://dashboard.ngrok.com/get-started/your-authtoken`)
    console.log(`3. Copy your auth token`)
    console.log(``)
    console.log(`Alternatively, you can set CYRUS_HOST_EXTERNAL=true and CYRUS_BASE_URL`)
    console.log(`to handle port forwarding or reverse proxy yourself.`)
    console.log(``)

    const rl = readline.createInterface({
      input: process.stdin,
      output: process.stdout
    })

    return new Promise((resolve) => {
      rl.question(`Enter your ngrok auth token (or press Enter to skip): `, async (token) => {
        rl.close()
        
        if (!token.trim()) {
          console.log(`\n⚠️  Skipping ngrok setup. You can set CYRUS_HOST_EXTERNAL=true and CYRUS_BASE_URL manually.`)
          resolve(undefined)
          return
        }

        // Save token to config
        config.ngrokAuthToken = token.trim()
        try {
          await this.saveEdgeConfig(config)
          console.log(`✅ Ngrok auth token saved to config`)
          resolve(token.trim())
        } catch (error) {
          console.error(`❌ Failed to save ngrok auth token:`, error)
          resolve(token.trim()) // Still use the token for this session
        }
      })
    })
  }

  
  /**
   * Start the EdgeWorker with given configuration
   */
  async startEdgeWorker({ proxyUrl, repositories }: { proxyUrl: string; repositories: RepositoryConfig[] }): Promise<void> {
    // Get ngrok auth token (prompt if needed and not external host)
    let ngrokAuthToken: string | undefined
    if (process.env.CYRUS_HOST_EXTERNAL !== "true") {
      const config = await this.loadEdgeConfig()
      ngrokAuthToken = await this.getNgrokAuthToken(config)
    }

    // Create EdgeWorker configuration
    const config: EdgeWorkerConfig = {
      proxyUrl,
      repositories,
      defaultAllowedTools: process.env.ALLOWED_TOOLS?.split(",").map(t => t.trim()) || [],
      webhookBaseUrl: process.env.CYRUS_BASE_URL,
      serverPort: process.env.CYRUS_SERVER_PORT ? parseInt(process.env.CYRUS_SERVER_PORT, 10) : 3456,
      serverHost: process.env.CYRUS_HOST_EXTERNAL === "true" ? "0.0.0.0" : "localhost",
      ngrokAuthToken,
      features: {
        enableContinuation: true
      },
      handlers: {
        createWorkspace: async (issue: Issue, repository: RepositoryConfig): Promise<Workspace> => {
          return this.createGitWorktree(issue, repository)
        },
        onOAuthCallback: async (token: string, workspaceId: string, workspaceName: string): Promise<void> => {
          const linearCredentials: LinearCredentials = {
            linearToken: token,
            linearWorkspaceId: workspaceId,
            linearWorkspaceName: workspaceName
          }
          
          // Handle OAuth completion for repository setup
          if (this.edgeWorker) {
            console.log("\n📋 Setting up new repository for workspace:", workspaceName)
            console.log("─".repeat(50))
            
            try {
              const newRepo = await this.setupRepositoryWizard(linearCredentials)
              
              // Add to existing repositories
              let edgeConfig = this.loadEdgeConfig()
              console.log(`📊 Current config has ${edgeConfig.repositories?.length || 0} repositories`)
              edgeConfig.repositories = [...(edgeConfig.repositories || []), newRepo]
              console.log(`📊 Adding repository "${newRepo.name}", new total: ${edgeConfig.repositories.length}`)
              this.saveEdgeConfig(edgeConfig)
                            console.log('\n✅ Repository configured successfully!')
              console.log('📝 ~/.cyrus/config.json file has been updated with your new repository configuration.')
              console.log('💡 You can edit this file and restart Cyrus at any time to modify settings.')
              
              // Restart edge worker with new config
              await this.edgeWorker!.stop()
              this.edgeWorker = null
              
              // Give a small delay to ensure file is written
              await new Promise(resolve => setTimeout(resolve, 100))
              
              // Reload configuration and restart worker without going through setup
              const updatedConfig = this.loadEdgeConfig()
              console.log(`\n🔄 Reloading with ${updatedConfig.repositories?.length || 0} repositories from config file`)
              
              return this.startEdgeWorker({ 
                proxyUrl, 
                repositories: updatedConfig.repositories || [] 
              })
              
            } catch (error) {
              console.error('\n❌ Repository setup failed:', (error as Error).message)
            }
          }
        }
      }
    }
    
    // Create and start EdgeWorker
    this.edgeWorker = new EdgeWorker(config)
    
    // Set up event handlers
    this.setupEventHandlers()
    
    // Start the worker
    await this.edgeWorker.start()
    
    console.log('\n✅ Edge worker started successfully')
    console.log(`Configured proxy URL: ${config.proxyUrl}`)
    console.log(`Managing ${repositories.length} repositories:`)
    repositories.forEach(repo => {
      console.log(`  - ${repo.name} (${repo.repositoryPath})`)
    })
  }


  /**
   * Start the edge application
   */
  async start(): Promise<void> {
    try {
      // Set proxy URL with default
      const proxyUrl = process.env.PROXY_URL || 'https://cyrus-proxy.ceedar.workers.dev'
      
      // No need to validate Claude CLI - using Claude TypeScript SDK now
      
      
      // Load edge configuration
      let edgeConfig = this.loadEdgeConfig()
      let repositories = edgeConfig.repositories || []
      
      // Check if using default proxy URL without a customer ID
      const defaultProxyUrl = 'https://cyrus-proxy.ceedar.workers.dev'
      const isUsingDefaultProxy = proxyUrl === defaultProxyUrl
      const hasCustomerId = !!edgeConfig.stripeCustomerId
      
      if (isUsingDefaultProxy && !hasCustomerId) {
        console.log('\n🎯 Pro Plan Required')
        console.log('─'.repeat(50))
        console.log('You are using the default Cyrus proxy URL.')
        console.log('\nWith Cyrus Pro you get:')
        console.log('• No-hassle configuration')
        console.log('• Priority support')
        console.log('• Help fund product development')
        console.log('\nChoose an option:')
        console.log('1. Start a free trial')
        console.log('2. I have a customer ID to enter')
        console.log('3. Setup your own proxy (advanced)')
        console.log('4. Exit')
        
        const rl = readline.createInterface({
          input: process.stdin,
          output: process.stdout
        })
        
        const choice = await new Promise<string>(resolve => {
          rl.question('\nYour choice (1-4): ', answer => {
            resolve(answer.trim())
          })
        })
        
        if (choice === '1') {
          console.log('\n👉 Opening your browser to start a free trial...')
          console.log('Visit: https://www.atcyrus.com/pricing')
          await open('https://www.atcyrus.com/pricing')
          rl.close()
          process.exit(0)
        } else if (choice === '2') {
          console.log('\n📋 After completing payment, you\'ll see your customer ID on the success page.')
          console.log('It starts with "cus_" and can be copied from the website.')
          
          const customerId = await new Promise<string>(resolve => {
            rl.question('\nPaste your customer ID here: ', answer => {
              resolve(answer.trim())
            })
          })
          
          rl.close()
          
          if (!customerId.startsWith('cus_')) {
            console.error('\n❌ Invalid customer ID format')
            console.log('Customer IDs should start with "cus_"')
            process.exit(1)
          }
          
          // Save the customer ID
          edgeConfig.stripeCustomerId = customerId
          this.saveEdgeConfig(edgeConfig)
          
          console.log('\n✅ Customer ID saved successfully!')
          console.log('Continuing with startup...\n')
          
          // Reload config to include the new customer ID
          edgeConfig = this.loadEdgeConfig()
        } else if (choice === '3') {
          console.log('\n🔧 Self-Hosted Proxy Setup')
          console.log('─'.repeat(50))
          console.log('Configure your own Linear app and proxy to have full control over your stack.')
          console.log('\nDocumentation:')
          console.log('• Linear OAuth setup: https://linear.app/developers/agents')
          console.log('• Proxy implementation: https://github.com/ceedaragents/cyrus/tree/main/apps/proxy-worker')
          console.log('\nOnce deployed, set the PROXY_URL environment variable:')
          console.log('export PROXY_URL=https://your-proxy-url.com')
          rl.close()
          process.exit(0)
        } else {
          rl.close()
          console.log('\nExiting...')
          process.exit(0)
        }
      }
      
      // Check if we need to set up
      const needsSetup = repositories.length === 0
      const hasLinearCredentials = repositories.some(r => r.linearToken) || process.env.LINEAR_OAUTH_TOKEN
      
      if (needsSetup) {
        console.log('🚀 Welcome to Cyrus Edge Worker!')
        
        // Check if they want to use existing credentials or add new workspace
        let linearCredentials: LinearCredentials | null = null
        
        if (hasLinearCredentials) {
          // Show available workspaces from existing repos
          const workspaces = new Map<string, { id: string; name: string; token: string }>()
          for (const repo of (edgeConfig.repositories || [])) {
            if (!workspaces.has(repo.linearWorkspaceId)) {
              workspaces.set(repo.linearWorkspaceId, {
                id: repo.linearWorkspaceId,
                name: 'Unknown Workspace',
                token: repo.linearToken
              })
            }
          }
          
          if (workspaces.size === 1) {
            // Only one workspace, use it
            const ws = Array.from(workspaces.values())[0]
            if (ws) {
              linearCredentials = {
                linearToken: ws.token,
                linearWorkspaceId: ws.id,
                linearWorkspaceName: ws.name
              }
              console.log(`\n📋 Using Linear workspace: ${linearCredentials.linearWorkspaceName}`)
            }
          } else if (workspaces.size > 1) {
            // Multiple workspaces, let user choose
            console.log('\n📋 Available Linear workspaces:')
            const workspaceList = Array.from(workspaces.values())
            workspaceList.forEach((ws, i) => {
              console.log(`${i + 1}. ${ws.name}`)
            })
            
            const rl = readline.createInterface({
              input: process.stdin,
              output: process.stdout
            })
            
            const choice = await new Promise<string>(resolve => {
              rl.question('\nSelect workspace (number) or press Enter for new: ', resolve)
            })
            rl.close()
            
            const index = parseInt(choice) - 1
            if (index >= 0 && index < workspaceList.length) {
              const ws = workspaceList[index]
              if (ws) {
                linearCredentials = {
                  linearToken: ws.token,
                  linearWorkspaceId: ws.id,
                  linearWorkspaceName: ws.name
                }
                console.log(`Using workspace: ${linearCredentials.linearWorkspaceName}`)
              }
            } else {
              // Get new credentials
              linearCredentials = null
            }
          } else if (process.env.LINEAR_OAUTH_TOKEN) {
            // Use env vars
            linearCredentials = {
              linearToken: process.env.LINEAR_OAUTH_TOKEN,
              linearWorkspaceId: process.env.LINEAR_WORKSPACE_ID || 'unknown',
              linearWorkspaceName: 'Your Workspace'
            }
          }
          
          if (linearCredentials) {
            console.log('(OAuth server will start with EdgeWorker to connect additional workspaces)')
          }
        } else {
          // Get new Linear credentials
          console.log('\n📋 Step 1: Connect to Linear')
          console.log('─'.repeat(50))
          
          try {
            linearCredentials = await this.startOAuthFlow(proxyUrl)
            console.log('\n✅ Linear connected successfully!')
          } catch (error) {
            console.error('\n❌ OAuth flow failed:', (error as Error).message)
            console.log('\nAlternatively, you can:')
            console.log('1. Visit', `${proxyUrl}/oauth/authorize`, 'in your browser')
            console.log('2. Copy the token after authorization')
            console.log('3. Add it to your .env.cyrus file as LINEAR_OAUTH_TOKEN')
            process.exit(1)
          }
        }
        
        if (!linearCredentials) {
          console.error('❌ No Linear credentials available')
          process.exit(1)
        }
        
        // Now set up repository
        console.log('\n📋 Step 2: Configure Repository')
        console.log('─'.repeat(50))
        
        try {
          const newRepo = await this.setupRepositoryWizard(linearCredentials)
          
          // Add to repositories
          repositories = [...(edgeConfig.repositories || []), newRepo]
          edgeConfig.repositories = repositories
          this.saveEdgeConfig(edgeConfig)
          
          console.log('\n✅ Repository configured successfully!')
          console.log('📝 ~/.cyrus/config.json file has been updated with your repository configuration.')
          console.log('💡 You can edit this file and restart Cyrus at any time to modify settings.')
          
          // Ask if they want to add another
          const rl = readline.createInterface({
            input: process.stdin,
            output: process.stdout
          })
          const addAnother = await new Promise<boolean>(resolve => {
            rl.question('\nAdd another repository? (y/N): ', answer => {
              rl.close()
              resolve(answer.toLowerCase() === 'y')
            })
          })
          
          if (addAnother) {
            // Restart setup flow
            return this.start()
          }
        } catch (error) {
          console.error('\n❌ Repository setup failed:', (error as Error).message)
          process.exit(1)
        }
      }
      
      // Validate we have repositories
      if (repositories.length === 0) {
        console.error('❌ No repositories configured')
        console.log('\nUse the authorization link above to configure your first repository.')
        process.exit(1)
      }
      
      // Start the edge worker
      await this.startEdgeWorker({ proxyUrl, repositories })
      
      // Display plan status
      const defaultProxyUrlForStatus = 'https://cyrus-proxy.ceedar.workers.dev'
      const isUsingDefaultProxyForStatus = proxyUrl === defaultProxyUrlForStatus
      const hasCustomerIdForStatus = !!edgeConfig.stripeCustomerId
      
      console.log('\n' + '─'.repeat(70))
      if (isUsingDefaultProxyForStatus && hasCustomerIdForStatus) {
        console.log('💎 Plan: Cyrus Pro')
        console.log('📋 Customer ID: ' + edgeConfig.stripeCustomerId)
        console.log('💳 Manage subscription: Run "cyrus billing"')
      } else if (!isUsingDefaultProxyForStatus) {
        console.log('🛠️  Plan: Community (Self-hosted proxy)')
        console.log('🔗 Proxy URL: ' + proxyUrl)
      }
      console.log('─'.repeat(70))
      
      // Display OAuth information after EdgeWorker is started
      const serverPort = this.edgeWorker?.getServerPort() || 3456
      const oauthCallbackBaseUrl = process.env.CYRUS_BASE_URL || `http://localhost:${serverPort}`
      console.log(`\n🔐 OAuth server running on port ${serverPort}`)
      console.log(`👉 To authorize Linear (new workspace or re-auth):`)
      console.log(`   ${proxyUrl}/oauth/authorize?callback=${oauthCallbackBaseUrl}/callback`)
      console.log('─'.repeat(70))
      
      // Handle graceful shutdown
      process.on('SIGINT', () => this.shutdown())
      process.on('SIGTERM', () => this.shutdown())
      
      // Handle uncaught exceptions and unhandled promise rejections
      process.on('uncaughtException', (error) => {
        console.error('🚨 Uncaught Exception:', error.message)
        console.error('Error type:', error.constructor.name)
        console.error('Stack:', error.stack)
        console.error('This error was caught by the global handler, preventing application crash')
        
        // Attempt graceful shutdown but don't wait indefinitely
        this.shutdown().finally(() => {
          console.error('Process exiting due to uncaught exception')
          process.exit(1)
        })
      })
      
      process.on('unhandledRejection', (reason, promise) => {
        console.error('🚨 Unhandled Promise Rejection at:', promise)
        console.error('Reason:', reason)
        console.error('This rejection was caught by the global handler, continuing operation')
        
        // Log stack trace if reason is an Error
        if (reason instanceof Error && reason.stack) {
          console.error('Stack:', reason.stack)
        }
        
        // Log the error but don't exit the process for promise rejections
        // as they might be recoverable
      })
      
    } catch (error: any) {
      console.error('\n❌ Failed to start edge application:', error.message)
      
      // Provide more specific guidance for common errors
      if (error.message?.includes('Failed to connect any repositories')) {
        console.error('\n💡 This usually happens when:')
        console.error('   - All Linear OAuth tokens have expired')
        console.error('   - The Linear API is temporarily unavailable')
        console.error('   - Your network connection is having issues')
        console.error('\nPlease check your edge configuration and try again.')
      }
      
      await this.shutdown()
      process.exit(1)
    }
  }

  
  /**
   * Set up event handlers for EdgeWorker
   */
  setupEventHandlers(): void {
    if (!this.edgeWorker) return
    
    // Session events
    this.edgeWorker.on('session:started', (issueId: string, _issue: Issue, repositoryId: string) => {
      console.log(`Started session for issue ${issueId} in repository ${repositoryId}`)
    })
    
    this.edgeWorker.on('session:ended', (issueId: string, exitCode: number | null, repositoryId: string) => {
      console.log(`Session for issue ${issueId} ended with exit code ${exitCode} in repository ${repositoryId}`)
    })
    
    // Connection events
    this.edgeWorker.on('connected', (token: string) => {
      console.log(`✅ Connected to proxy with token ending in ...${token.slice(-4)}`)
    })
    
    this.edgeWorker.on('disconnected', (token: string, reason?: string) => {
      console.error(`❌ Disconnected from proxy (token ...${token.slice(-4)}): ${reason || 'Unknown reason'}`)
    })
    
    // Error events
    this.edgeWorker.on('error', (error: Error) => {
      console.error('EdgeWorker error:', error)
    })
  }

  
  /**
   * Create a git worktree for an issue
   */
  async createGitWorktree(issue: Issue, repository: RepositoryConfig): Promise<Workspace> {
    const { execSync } = await import('child_process')
    const { existsSync } = await import('fs')
    const { join } = await import('path')
    
    try {
      // Verify this is a git repository
      try {
        execSync('git rev-parse --git-dir', {
          cwd: repository.repositoryPath,
          stdio: 'pipe'
        })
      } catch (e) {
        console.error(`${repository.repositoryPath} is not a git repository`)
        throw new Error('Not a git repository')
      }
      
      // Sanitize branch name by removing backticks to prevent command injection
      const sanitizeBranchName = (name: string): string => name ? name.replace(/`/g, '') : name
      
      // Use Linear's preferred branch name, or generate one if not available
      const rawBranchName = issue.branchName || `${issue.identifier}-${issue.title?.toLowerCase().replace(/\s+/g, '-').substring(0, 30)}`
      const branchName = sanitizeBranchName(rawBranchName)
      const workspacePath = join(repository.workspaceBaseDir, issue.identifier)
      
      // Ensure workspace directory exists
      execSync(`mkdir -p "${repository.workspaceBaseDir}"`, { 
        cwd: repository.repositoryPath,
        stdio: 'pipe'
      })
      
      // Check if worktree already exists
      try {
        const worktrees = execSync('git worktree list --porcelain', {
          cwd: repository.repositoryPath,
          encoding: 'utf-8'
        })
        
        if (worktrees.includes(workspacePath)) {
          console.log(`Worktree already exists at ${workspacePath}, using existing`)
          return {
            path: workspacePath,
            isGitWorktree: true
          }
        }
      } catch (e) {
        // git worktree command failed, continue with creation
      }
      
      // Check if branch already exists
      let createBranch = true
      try {
        execSync(`git rev-parse --verify "${branchName}"`, {
          cwd: repository.repositoryPath,
          stdio: 'pipe'
        })
        createBranch = false
      } catch (e) {
        // Branch doesn't exist, we'll create it
      }
      
      // Fetch latest changes from remote
      console.log('Fetching latest changes from remote...')
      let hasRemote = true
      try {
        execSync('git fetch origin', {
          cwd: repository.repositoryPath,
          stdio: 'pipe'
        })
      } catch (e) {
        console.warn('Warning: git fetch failed, proceeding with local branch:', (e as Error).message)
        hasRemote = false
      }

      // Create the worktree - use remote branch if available, otherwise local
      let worktreeCmd: string
      if (createBranch) {
        if (hasRemote) {
          const remoteBranch = `origin/${repository.baseBranch}`
          console.log(`Creating git worktree at ${workspacePath} from ${remoteBranch}`)
          worktreeCmd = `git worktree add "${workspacePath}" -b "${branchName}" "${remoteBranch}"`
        } else {
          // No remote, use local base branch
          console.log(`Creating git worktree at ${workspacePath} from local ${repository.baseBranch}`)
          worktreeCmd = `git worktree add "${workspacePath}" -b "${branchName}" "${repository.baseBranch}"`
        }
      } else {
        // Branch already exists, just check it out
        console.log(`Creating git worktree at ${workspacePath} with existing branch ${branchName}`)
        worktreeCmd = `git worktree add "${workspacePath}" "${branchName}"`
      }
      
      execSync(worktreeCmd, {
        cwd: repository.repositoryPath,
        stdio: 'pipe'
      })
      
      // Check for cyrus-setup.sh script in the repository root
      const setupScriptPath = join(repository.repositoryPath, 'cyrus-setup.sh')
      if (existsSync(setupScriptPath)) {
        console.log('Running cyrus-setup.sh in new worktree...')
        try {
          execSync('bash cyrus-setup.sh', {
            cwd: workspacePath,
            stdio: 'inherit',
            env: {
              ...process.env,
              LINEAR_ISSUE_ID: issue.id,
              LINEAR_ISSUE_IDENTIFIER: issue.identifier,
              LINEAR_ISSUE_TITLE: issue.title || ''
            }
          })
        } catch (error) {
          console.warn('Warning: cyrus-setup.sh failed:', (error as Error).message)
          // Continue despite setup script failure
        }
      }
      
      return {
        path: workspacePath,
        isGitWorktree: true
      }
    } catch (error) {
      console.error('Failed to create git worktree:', (error as Error).message)
      // Fall back to regular directory if git worktree fails
      const fallbackPath = join(repository.workspaceBaseDir, issue.identifier)
      execSync(`mkdir -p "${fallbackPath}"`, { stdio: 'pipe' })
      return {
        path: fallbackPath,
        isGitWorktree: false
      }
    }
  }


  /**
   * Shut down the application
   */
  async shutdown(): Promise<void> {
    if (this.isShuttingDown) return
    this.isShuttingDown = true
    
    console.log('\nShutting down edge worker...')
    
    // Stop edge worker (includes stopping shared application server)
    if (this.edgeWorker) {
      await this.edgeWorker.stop()
    }
    
    console.log('Shutdown complete')
    process.exit(0)
  }
=======
	private edgeWorker: EdgeWorker | null = null;
	private isShuttingDown = false;

	/**
	 * Get the edge configuration file path
	 */
	getEdgeConfigPath(): string {
		return resolve(homedir(), ".cyrus", "config.json");
	}

	/**
	 * Get the legacy edge configuration file path (for migration)
	 */
	getLegacyEdgeConfigPath(): string {
		return resolve(process.cwd(), ".edge-config.json");
	}

	/**
	 * Migrate configuration from legacy location if needed
	 */
	private migrateConfigIfNeeded(): void {
		const newConfigPath = this.getEdgeConfigPath();
		const legacyConfigPath = this.getLegacyEdgeConfigPath();

		// If new config already exists, no migration needed
		if (existsSync(newConfigPath)) {
			return;
		}

		// If legacy config doesn't exist, no migration needed
		if (!existsSync(legacyConfigPath)) {
			return;
		}

		try {
			// Ensure the ~/.cyrus directory exists
			const configDir = dirname(newConfigPath);
			if (!existsSync(configDir)) {
				mkdirSync(configDir, { recursive: true });
			}

			// Copy the legacy config to the new location
			copyFileSync(legacyConfigPath, newConfigPath);

			console.log(
				`📦 Migrated configuration from ${legacyConfigPath} to ${newConfigPath}`,
			);
			console.log(
				`💡 You can safely remove the old ${legacyConfigPath} file if desired`,
			);
		} catch (error) {
			console.warn(
				`⚠️  Failed to migrate config from ${legacyConfigPath}:`,
				(error as Error).message,
			);
			console.warn(
				`   Please manually copy your configuration to ${newConfigPath}`,
			);
		}
	}

	/**
	 * Load edge configuration (credentials and repositories)
	 * Note: Strips promptTemplatePath from all repositories to ensure built-in template is used
	 */
	loadEdgeConfig(): EdgeConfig {
		// Migrate from legacy location if needed
		this.migrateConfigIfNeeded();

		const edgeConfigPath = this.getEdgeConfigPath();
		let config: EdgeConfig = { repositories: [] };

		if (existsSync(edgeConfigPath)) {
			try {
				config = JSON.parse(readFileSync(edgeConfigPath, "utf-8"));
			} catch (e) {
				console.error("Failed to load edge config:", (e as Error).message);
			}
		}

		// Strip promptTemplatePath from all repositories to ensure built-in template is used
		if (config.repositories) {
			config.repositories = config.repositories.map((repo) => {
				const { promptTemplatePath, ...repoWithoutTemplate } = repo;
				if (promptTemplatePath) {
					console.log(
						`Ignoring custom prompt template for repository: ${repo.name} (using built-in template)`,
					);
				}
				return repoWithoutTemplate;
			});
		}

		return config;
	}

	/**
	 * Save edge configuration
	 */
	saveEdgeConfig(config: EdgeConfig): void {
		const edgeConfigPath = this.getEdgeConfigPath();
		const configDir = dirname(edgeConfigPath);

		// Ensure the ~/.cyrus directory exists
		if (!existsSync(configDir)) {
			mkdirSync(configDir, { recursive: true });
		}

		writeFileSync(edgeConfigPath, JSON.stringify(config, null, 2));
	}

	/**
	 * Interactive setup wizard for repository configuration
	 */
	async setupRepositoryWizard(
		linearCredentials: LinearCredentials,
	): Promise<RepositoryConfig> {
		const rl = readline.createInterface({
			input: process.stdin,
			output: process.stdout,
		});

		const question = (prompt: string): Promise<string> =>
			new Promise((resolve) => {
				rl.question(prompt, resolve);
			});

		console.log("\n📁 Repository Setup");
		console.log("─".repeat(50));

		try {
			// Ask for repository details
			const repositoryPath =
				(await question(`Repository path (default: ${process.cwd()}): `)) ||
				process.cwd();
			const repositoryName =
				(await question(
					`Repository name (default: ${basename(repositoryPath)}): `,
				)) || basename(repositoryPath);
			const baseBranch =
				(await question("Base branch (default: main): ")) || "main";
			// Create a path-safe version of the repository name for namespacing
			const repoNameSafe = repositoryName
				.replace(/[^a-zA-Z0-9-_]/g, "-")
				.toLowerCase();
			const defaultWorkspaceDir = resolve(
				homedir(),
				".cyrus",
				"workspaces",
				repoNameSafe,
			);
			const workspaceBaseDir =
				(await question(
					`Workspace directory (default: ${defaultWorkspaceDir}): `,
				)) || defaultWorkspaceDir;

			// Note: Prompt template is now hardcoded - no longer configurable

			// Ask for MCP configuration
			console.log("\n🔧 MCP (Model Context Protocol) Configuration");
			console.log(
				"MCP allows Claude to access external tools and data sources.",
			);
			console.log(
				"Examples: filesystem access, database connections, API integrations",
			);
			console.log("See: https://docs.anthropic.com/en/docs/claude-code/mcp");
			console.log("");
			const mcpConfigInput = await question(
				'MCP config file path (optional, format: {"mcpServers": {...}}, e.g., ./mcp-config.json): ',
			);
			const mcpConfigPath = mcpConfigInput.trim() || undefined;

			// Ask for allowed tools configuration
			console.log("\n🔧 Tool Configuration");
			console.log(
				"Available tools: Read(**),Edit(**),Bash,Task,WebFetch,WebSearch,TodoRead,TodoWrite,NotebookRead,NotebookEdit,Batch",
			);
			console.log("");
			console.log(
				"⚠️  SECURITY NOTE: Bash tool requires special configuration for safety:",
			);
			console.log(
				'   • Use "Bash" for full access (not recommended in production)',
			);
			console.log('   • Use "Bash(npm:*)" to restrict to npm commands only');
			console.log('   • Use "Bash(git:*)" to restrict to git commands only');
			console.log(
				"   • See: https://docs.anthropic.com/en/docs/claude-code/settings#permissions",
			);
			console.log("");
			console.log(
				"Default: All tools except Bash (leave blank for all non-Bash tools)",
			);
			const allowedToolsInput = await question(
				"Allowed tools (comma-separated, default: all except Bash): ",
			);
			const allowedTools = allowedToolsInput
				? allowedToolsInput.split(",").map((t) => t.trim())
				: undefined;

			// Ask for team keys configuration
			console.log("\n🏷️ Team-Based Routing (Optional)");
			console.log(
				"Configure specific Linear team keys to route issues to this repository.",
			);
			console.log("Example: CEE,FRONT,BACK for teams with those prefixes");
			console.log("Leave blank to receive all issues from the workspace.");
			const teamKeysInput = await question(
				"Team keys (comma-separated, optional): ",
			);
			const teamKeys = teamKeysInput
				? teamKeysInput.split(",").map((t) => t.trim().toUpperCase())
				: undefined;

			// Ask for label-based system prompt configuration
			console.log("\n🎯 Label-Based System Prompts (Optional)");
			console.log(
				"Cyrus can use different strategies based on Linear issue labels.",
			);
			console.log("Configure which labels trigger each specialized mode:");
			console.log(
				"• Debugger mode: Focuses on systematic problem investigation",
			);
			console.log(
				"• Builder mode: Emphasizes feature implementation and code quality",
			);
			console.log(
				"• Scoper mode: Helps analyze requirements and create technical plans",
			);

			const debuggerLabelsInput = await question(
				'Labels for debugger mode (comma-separated, e.g., "Bug"): ',
			);
			const builderLabelsInput = await question(
				'Labels for builder mode (comma-separated, e.g., "Feature,Improvement"): ',
			);
			const scoperLabelsInput = await question(
				'Labels for scoper mode (comma-separated, e.g., "PRD"): ',
			);

			const labelPrompts =
				debuggerLabelsInput || builderLabelsInput || scoperLabelsInput
					? {
							...(debuggerLabelsInput && {
								debugger: debuggerLabelsInput.split(",").map((l) => l.trim()),
							}),
							...(builderLabelsInput && {
								builder: builderLabelsInput.split(",").map((l) => l.trim()),
							}),
							...(scoperLabelsInput && {
								scoper: scoperLabelsInput.split(",").map((l) => l.trim()),
							}),
						}
					: undefined;

			rl.close();

			// Create repository configuration
			const repository: RepositoryConfig = {
				id: `${linearCredentials.linearWorkspaceId}-${Date.now()}`,
				name: repositoryName,
				repositoryPath: resolve(repositoryPath),
				baseBranch,
				linearWorkspaceId: linearCredentials.linearWorkspaceId,
				linearToken: linearCredentials.linearToken,
				workspaceBaseDir: resolve(workspaceBaseDir),
				isActive: true,
				...(allowedTools && { allowedTools }),
				...(mcpConfigPath && { mcpConfigPath: resolve(mcpConfigPath) }),
				...(teamKeys && { teamKeys }),
				...(labelPrompts && { labelPrompts }),
			};

			return repository;
		} catch (error) {
			rl.close();
			throw error;
		}
	}

	/**
	 * Start OAuth flow to get Linear token using EdgeWorker's shared server
	 */
	async startOAuthFlow(proxyUrl: string): Promise<LinearCredentials> {
		if (this.edgeWorker) {
			// Use existing EdgeWorker's OAuth flow
			const port = this.edgeWorker.getServerPort();

			// Construct OAuth URL with callback
			const callbackBaseUrl =
				process.env.CYRUS_BASE_URL || `http://localhost:${port}`;
			const authUrl = `${proxyUrl}/oauth/authorize?callback=${callbackBaseUrl}/callback`;

			console.log(`\n👉 Opening your browser to authorize with Linear...`);
			console.log(`If the browser doesn't open, visit: ${authUrl}`);

			open(authUrl).catch(() => {
				console.log(`\n⚠️  Could not open browser automatically`);
				console.log(`Please visit: ${authUrl}`);
			});

			console.log(`\n⏳ Waiting for authorization...`);

			return this.edgeWorker.startOAuthFlow(proxyUrl);
		} else {
			// Create temporary SharedApplicationServer for OAuth flow during initial setup
			const serverPort = process.env.CYRUS_SERVER_PORT
				? parseInt(process.env.CYRUS_SERVER_PORT, 10)
				: 3456;
			const tempServer = new SharedApplicationServer(serverPort);

			try {
				// Start the server
				await tempServer.start();
				const port = tempServer.getPort();

				// Construct OAuth URL with callback
				const callbackBaseUrl =
					process.env.CYRUS_BASE_URL || `http://localhost:${port}`;
				const authUrl = `${proxyUrl}/oauth/authorize?callback=${callbackBaseUrl}/callback`;

				console.log(`\n👉 Opening your browser to authorize with Linear...`);
				console.log(`If the browser doesn't open, visit: ${authUrl}`);

				open(authUrl).catch(() => {
					console.log(`\n⚠️  Could not open browser automatically`);
					console.log(`Please visit: ${authUrl}`);
				});

				console.log(`\n⏳ Waiting for authorization...`);

				// Use temporary server's OAuth flow
				const result = await tempServer.startOAuthFlow(proxyUrl);

				return {
					linearToken: result.linearToken,
					linearWorkspaceId: result.linearWorkspaceId,
					linearWorkspaceName: result.linearWorkspaceName,
				};
			} finally {
				// Clean up temporary server
				await tempServer.stop();
			}
		}
	}

	/**
	 * Get ngrok auth token from config or prompt user
	 */
	async getNgrokAuthToken(config: EdgeConfig): Promise<string | undefined> {
		// Return existing token if available
		if (config.ngrokAuthToken) {
			return config.ngrokAuthToken;
		}

		// Prompt user for ngrok auth token
		console.log(`\n🔗 Ngrok Setup Required`);
		console.log(`─`.repeat(50));
		console.log(
			`Linear payloads need to reach your computer, so we use the secure technology ngrok for that.`,
		);
		console.log(`This requires a free ngrok account and auth token.`);
		console.log(``);
		console.log(`To get your ngrok auth token:`);
		console.log(`1. Sign up at https://ngrok.com/ (free)`);
		console.log(
			`2. Go to https://dashboard.ngrok.com/get-started/your-authtoken`,
		);
		console.log(`3. Copy your auth token`);
		console.log(``);
		console.log(
			`Alternatively, you can set CYRUS_HOST_EXTERNAL=true and CYRUS_BASE_URL`,
		);
		console.log(`to handle port forwarding or reverse proxy yourself.`);
		console.log(``);

		const rl = readline.createInterface({
			input: process.stdin,
			output: process.stdout,
		});

		return new Promise((resolve) => {
			rl.question(
				`Enter your ngrok auth token (or press Enter to skip): `,
				async (token) => {
					rl.close();

					if (!token.trim()) {
						console.log(
							`\n⚠️  Skipping ngrok setup. You can set CYRUS_HOST_EXTERNAL=true and CYRUS_BASE_URL manually.`,
						);
						resolve(undefined);
						return;
					}

					// Save token to config
					config.ngrokAuthToken = token.trim();
					try {
						this.saveEdgeConfig(config);
						console.log(`✅ Ngrok auth token saved to config`);
						resolve(token.trim());
					} catch (error) {
						console.error(`❌ Failed to save ngrok auth token:`, error);
						resolve(token.trim()); // Still use the token for this session
					}
				},
			);
		});
	}

	/**
	 * Start the EdgeWorker with given configuration
	 */
	async startEdgeWorker({
		proxyUrl,
		repositories,
	}: {
		proxyUrl: string;
		repositories: RepositoryConfig[];
	}): Promise<void> {
		// Get ngrok auth token (prompt if needed and not external host)
		let ngrokAuthToken: string | undefined;
		if (process.env.CYRUS_HOST_EXTERNAL !== "true") {
			const config = this.loadEdgeConfig();
			ngrokAuthToken = await this.getNgrokAuthToken(config);
		}

		// Create EdgeWorker configuration
		const config: EdgeWorkerConfig = {
			proxyUrl,
			repositories,
			defaultAllowedTools:
				process.env.ALLOWED_TOOLS?.split(",").map((t) => t.trim()) || [],
			webhookBaseUrl: process.env.CYRUS_BASE_URL,
			serverPort: process.env.CYRUS_SERVER_PORT
				? parseInt(process.env.CYRUS_SERVER_PORT, 10)
				: 3456,
			serverHost:
				process.env.CYRUS_HOST_EXTERNAL === "true" ? "0.0.0.0" : "localhost",
			ngrokAuthToken,
			features: {
				enableContinuation: true,
			},
			handlers: {
				createWorkspace: async (
					issue: Issue,
					repository: RepositoryConfig,
				): Promise<Workspace> => {
					return this.createGitWorktree(issue, repository);
				},
				onOAuthCallback: async (
					token: string,
					workspaceId: string,
					workspaceName: string,
				): Promise<void> => {
					const linearCredentials: LinearCredentials = {
						linearToken: token,
						linearWorkspaceId: workspaceId,
						linearWorkspaceName: workspaceName,
					};

					// Handle OAuth completion for repository setup
					if (this.edgeWorker) {
						console.log(
							"\n📋 Setting up new repository for workspace:",
							workspaceName,
						);
						console.log("─".repeat(50));

						try {
							const newRepo =
								await this.setupRepositoryWizard(linearCredentials);

							// Add to existing repositories
							const edgeConfig = this.loadEdgeConfig();
							console.log(
								`📊 Current config has ${edgeConfig.repositories?.length || 0} repositories`,
							);
							edgeConfig.repositories = [
								...(edgeConfig.repositories || []),
								newRepo,
							];
							console.log(
								`📊 Adding repository "${newRepo.name}", new total: ${edgeConfig.repositories.length}`,
							);
							this.saveEdgeConfig(edgeConfig);
							console.log("\n✅ Repository configured successfully!");
							console.log(
								"📝 ~/.cyrus/config.json file has been updated with your new repository configuration.",
							);
							console.log(
								"💡 You can edit this file and restart Cyrus at any time to modify settings.",
							);

							// Restart edge worker with new config
							await this.edgeWorker!.stop();
							this.edgeWorker = null;

							// Give a small delay to ensure file is written
							await new Promise((resolve) => setTimeout(resolve, 100));

							// Reload configuration and restart worker without going through setup
							const updatedConfig = this.loadEdgeConfig();
							console.log(
								`\n🔄 Reloading with ${updatedConfig.repositories?.length || 0} repositories from config file`,
							);

							return this.startEdgeWorker({
								proxyUrl,
								repositories: updatedConfig.repositories || [],
							});
						} catch (error) {
							console.error(
								"\n❌ Repository setup failed:",
								(error as Error).message,
							);
						}
					}
				},
			},
		};

		// Create and start EdgeWorker
		this.edgeWorker = new EdgeWorker(config);

		// Set up event handlers
		this.setupEventHandlers();

		// Start the worker
		await this.edgeWorker.start();

		console.log("\n✅ Edge worker started successfully");
		console.log(`Configured proxy URL: ${config.proxyUrl}`);
		console.log(`Managing ${repositories.length} repositories:`);
		repositories.forEach((repo) => {
			console.log(`  - ${repo.name} (${repo.repositoryPath})`);
		});
	}

	/**
	 * Start the edge application
	 */
	async start(): Promise<void> {
		try {
			// Set proxy URL with default
			const proxyUrl =
				process.env.PROXY_URL || "https://cyrus-proxy.ceedar.workers.dev";

			// No need to validate Claude CLI - using Claude TypeScript SDK now

			// Load edge configuration
			const edgeConfig = this.loadEdgeConfig();
			let repositories = edgeConfig.repositories || [];

			// Check if we need to set up
			const needsSetup = repositories.length === 0;
			const hasLinearCredentials =
				repositories.some((r) => r.linearToken) ||
				process.env.LINEAR_OAUTH_TOKEN;

			if (needsSetup) {
				console.log("🚀 Welcome to Cyrus Edge Worker!");

				// Check if they want to use existing credentials or add new workspace
				let linearCredentials: LinearCredentials | null = null;

				if (hasLinearCredentials) {
					// Show available workspaces from existing repos
					const workspaces = new Map<
						string,
						{ id: string; name: string; token: string }
					>();
					for (const repo of edgeConfig.repositories || []) {
						if (!workspaces.has(repo.linearWorkspaceId)) {
							workspaces.set(repo.linearWorkspaceId, {
								id: repo.linearWorkspaceId,
								name: "Unknown Workspace",
								token: repo.linearToken,
							});
						}
					}

					if (workspaces.size === 1) {
						// Only one workspace, use it
						const ws = Array.from(workspaces.values())[0];
						if (ws) {
							linearCredentials = {
								linearToken: ws.token,
								linearWorkspaceId: ws.id,
								linearWorkspaceName: ws.name,
							};
							console.log(
								`\n📋 Using Linear workspace: ${linearCredentials.linearWorkspaceName}`,
							);
						}
					} else if (workspaces.size > 1) {
						// Multiple workspaces, let user choose
						console.log("\n📋 Available Linear workspaces:");
						const workspaceList = Array.from(workspaces.values());
						workspaceList.forEach((ws, i) => {
							console.log(`${i + 1}. ${ws.name}`);
						});

						const rl = readline.createInterface({
							input: process.stdin,
							output: process.stdout,
						});

						const choice = await new Promise<string>((resolve) => {
							rl.question(
								"\nSelect workspace (number) or press Enter for new: ",
								resolve,
							);
						});
						rl.close();

						const index = parseInt(choice) - 1;
						if (index >= 0 && index < workspaceList.length) {
							const ws = workspaceList[index];
							if (ws) {
								linearCredentials = {
									linearToken: ws.token,
									linearWorkspaceId: ws.id,
									linearWorkspaceName: ws.name,
								};
								console.log(
									`Using workspace: ${linearCredentials.linearWorkspaceName}`,
								);
							}
						} else {
							// Get new credentials
							linearCredentials = null;
						}
					} else if (process.env.LINEAR_OAUTH_TOKEN) {
						// Use env vars
						linearCredentials = {
							linearToken: process.env.LINEAR_OAUTH_TOKEN,
							linearWorkspaceId: process.env.LINEAR_WORKSPACE_ID || "unknown",
							linearWorkspaceName: "Your Workspace",
						};
					}

					if (linearCredentials) {
						console.log(
							"(OAuth server will start with EdgeWorker to connect additional workspaces)",
						);
					}
				} else {
					// Get new Linear credentials
					console.log("\n📋 Step 1: Connect to Linear");
					console.log("─".repeat(50));

					try {
						linearCredentials = await this.startOAuthFlow(proxyUrl);
						console.log("\n✅ Linear connected successfully!");
					} catch (error) {
						console.error("\n❌ OAuth flow failed:", (error as Error).message);
						console.log("\nAlternatively, you can:");
						console.log(
							"1. Visit",
							`${proxyUrl}/oauth/authorize`,
							"in your browser",
						);
						console.log("2. Copy the token after authorization");
						console.log(
							"3. Add it to your .env.cyrus file as LINEAR_OAUTH_TOKEN",
						);
						process.exit(1);
					}
				}

				if (!linearCredentials) {
					console.error("❌ No Linear credentials available");
					process.exit(1);
				}
>>>>>>> caad9f12

				// Now set up repository
				console.log("\n📋 Step 2: Configure Repository");
				console.log("─".repeat(50));

				try {
					const newRepo = await this.setupRepositoryWizard(linearCredentials);

					// Add to repositories
					repositories = [...(edgeConfig.repositories || []), newRepo];
					edgeConfig.repositories = repositories;
					this.saveEdgeConfig(edgeConfig);

					console.log("\n✅ Repository configured successfully!");
					console.log(
						"📝 ~/.cyrus/config.json file has been updated with your repository configuration.",
					);
					console.log(
						"💡 You can edit this file and restart Cyrus at any time to modify settings.",
					);

					// Ask if they want to add another
					const rl = readline.createInterface({
						input: process.stdin,
						output: process.stdout,
					});
					const addAnother = await new Promise<boolean>((resolve) => {
						rl.question("\nAdd another repository? (y/N): ", (answer) => {
							rl.close();
							resolve(answer.toLowerCase() === "y");
						});
					});

					if (addAnother) {
						// Restart setup flow
						return this.start();
					}
				} catch (error) {
					console.error(
						"\n❌ Repository setup failed:",
						(error as Error).message,
					);
					process.exit(1);
				}
			}

			// Validate we have repositories
			if (repositories.length === 0) {
				console.error("❌ No repositories configured");
				console.log(
					"\nUse the authorization link above to configure your first repository.",
				);
				process.exit(1);
			}

			// Start the edge worker
			await this.startEdgeWorker({ proxyUrl, repositories });

			// Display OAuth information after EdgeWorker is started
			const serverPort = this.edgeWorker?.getServerPort() || 3456;
			const oauthCallbackBaseUrl =
				process.env.CYRUS_BASE_URL || `http://localhost:${serverPort}`;
			console.log(`\n🔐 OAuth server running on port ${serverPort}`);
			console.log(`👉 To authorize Linear (new workspace or re-auth):`);
			console.log(
				`   ${proxyUrl}/oauth/authorize?callback=${oauthCallbackBaseUrl}/callback`,
			);
			console.log("─".repeat(70));

			// Handle graceful shutdown
			process.on("SIGINT", () => this.shutdown());
			process.on("SIGTERM", () => this.shutdown());

			// Handle uncaught exceptions and unhandled promise rejections
			process.on("uncaughtException", (error) => {
				console.error("🚨 Uncaught Exception:", error.message);
				console.error("Error type:", error.constructor.name);
				console.error("Stack:", error.stack);
				console.error(
					"This error was caught by the global handler, preventing application crash",
				);

				// Attempt graceful shutdown but don't wait indefinitely
				this.shutdown().finally(() => {
					console.error("Process exiting due to uncaught exception");
					process.exit(1);
				});
			});

			process.on("unhandledRejection", (reason, promise) => {
				console.error("🚨 Unhandled Promise Rejection at:", promise);
				console.error("Reason:", reason);
				console.error(
					"This rejection was caught by the global handler, continuing operation",
				);

				// Log stack trace if reason is an Error
				if (reason instanceof Error && reason.stack) {
					console.error("Stack:", reason.stack);
				}

				// Log the error but don't exit the process for promise rejections
				// as they might be recoverable
			});
		} catch (error: any) {
			console.error("\n❌ Failed to start edge application:", error.message);

			// Provide more specific guidance for common errors
			if (error.message?.includes("Failed to connect any repositories")) {
				console.error("\n💡 This usually happens when:");
				console.error("   - All Linear OAuth tokens have expired");
				console.error("   - The Linear API is temporarily unavailable");
				console.error("   - Your network connection is having issues");
				console.error("\nPlease check your edge configuration and try again.");
			}

			await this.shutdown();
			process.exit(1);
		}
	}

	/**
	 * Check if a branch exists locally or remotely
	 */
	async branchExists(branchName: string, repoPath: string): Promise<boolean> {
		const { execSync } = await import("node:child_process");

		try {
			// Check if branch exists locally
			execSync(`git rev-parse --verify "${branchName}"`, {
				cwd: repoPath,
				stdio: "pipe",
			});
			return true;
		} catch {
			// Branch doesn't exist locally, check remote
			try {
				execSync(`git ls-remote --heads origin "${branchName}"`, {
					cwd: repoPath,
					stdio: "pipe",
				});
				return true;
			} catch {
				return false;
			}
		}
	}

	/**
	 * Set up event handlers for EdgeWorker
	 */
	setupEventHandlers(): void {
		if (!this.edgeWorker) return;

		// Session events
		this.edgeWorker.on(
			"session:started",
			(issueId: string, _issue: Issue, repositoryId: string) => {
				console.log(
					`Started session for issue ${issueId} in repository ${repositoryId}`,
				);
			},
		);

		this.edgeWorker.on(
			"session:ended",
			(issueId: string, exitCode: number | null, repositoryId: string) => {
				console.log(
					`Session for issue ${issueId} ended with exit code ${exitCode} in repository ${repositoryId}`,
				);
			},
		);

		// Connection events
		this.edgeWorker.on("connected", (token: string) => {
			console.log(
				`✅ Connected to proxy with token ending in ...${token.slice(-4)}`,
			);
		});

		this.edgeWorker.on("disconnected", (token: string, reason?: string) => {
			console.error(
				`❌ Disconnected from proxy (token ...${token.slice(-4)}): ${reason || "Unknown reason"}`,
			);
		});

		// Error events
		this.edgeWorker.on("error", (error: Error) => {
			console.error("EdgeWorker error:", error);
		});
	}

	/**
	 * Create a git worktree for an issue
	 */
	async createGitWorktree(
		issue: Issue,
		repository: RepositoryConfig,
	): Promise<Workspace> {
		const { execSync } = await import("node:child_process");
		const { existsSync } = await import("node:fs");
		const { join } = await import("node:path");

		try {
			// Verify this is a git repository
			try {
				execSync("git rev-parse --git-dir", {
					cwd: repository.repositoryPath,
					stdio: "pipe",
				});
			} catch (_e) {
				console.error(`${repository.repositoryPath} is not a git repository`);
				throw new Error("Not a git repository");
			}

			// Sanitize branch name by removing backticks to prevent command injection
			const sanitizeBranchName = (name: string): string =>
				name ? name.replace(/`/g, "") : name;

			// Use Linear's preferred branch name, or generate one if not available
			const rawBranchName =
				issue.branchName ||
				`${issue.identifier}-${issue.title?.toLowerCase().replace(/\s+/g, "-").substring(0, 30)}`;
			const branchName = sanitizeBranchName(rawBranchName);
			const workspacePath = join(repository.workspaceBaseDir, issue.identifier);

			// Ensure workspace directory exists
			execSync(`mkdir -p "${repository.workspaceBaseDir}"`, {
				cwd: repository.repositoryPath,
				stdio: "pipe",
			});

			// Check if worktree already exists
			try {
				const worktrees = execSync("git worktree list --porcelain", {
					cwd: repository.repositoryPath,
					encoding: "utf-8",
				});

				if (worktrees.includes(workspacePath)) {
					console.log(
						`Worktree already exists at ${workspacePath}, using existing`,
					);
					return {
						path: workspacePath,
						isGitWorktree: true,
					};
				}
			} catch (_e) {
				// git worktree command failed, continue with creation
			}

			// Check if branch already exists
			let createBranch = true;
			try {
				execSync(`git rev-parse --verify "${branchName}"`, {
					cwd: repository.repositoryPath,
					stdio: "pipe",
				});
				createBranch = false;
			} catch (_e) {
				// Branch doesn't exist, we'll create it
			}

			// Determine base branch for this issue
			let baseBranch = repository.baseBranch;

			// Check if issue has a parent
			try {
				const parent = await (issue as any).parent;
				if (parent) {
					console.log(
						`Issue ${issue.identifier} has parent: ${parent.identifier}`,
					);

					// Get parent's branch name
					const parentRawBranchName =
						parent.branchName ||
						`${parent.identifier}-${parent.title?.toLowerCase().replace(/\s+/g, "-").substring(0, 30)}`;
					const parentBranchName = sanitizeBranchName(parentRawBranchName);

					// Check if parent branch exists
					const parentBranchExists = await this.branchExists(
						parentBranchName,
						repository.repositoryPath,
					);

					if (parentBranchExists) {
						baseBranch = parentBranchName;
						console.log(
							`Using parent issue branch '${parentBranchName}' as base for sub-issue ${issue.identifier}`,
						);
					} else {
						console.log(
							`Parent branch '${parentBranchName}' not found, using default base branch '${repository.baseBranch}'`,
						);
					}
				}
			} catch (_error) {
				// Parent field might not exist or couldn't be fetched, use default base branch
				console.log(
					`No parent issue found for ${issue.identifier}, using default base branch '${repository.baseBranch}'`,
				);
			}

			// Fetch latest changes from remote
			console.log("Fetching latest changes from remote...");
			let hasRemote = true;
			try {
				execSync("git fetch origin", {
					cwd: repository.repositoryPath,
					stdio: "pipe",
				});
			} catch (e) {
				console.warn(
					"Warning: git fetch failed, proceeding with local branch:",
					(e as Error).message,
				);
				hasRemote = false;
			}

			// Create the worktree - use determined base branch
			let worktreeCmd: string;
			if (createBranch) {
				if (hasRemote) {
					// Always prefer remote version if available
					const remoteBranch = `origin/${baseBranch}`;
					console.log(
						`Creating git worktree at ${workspacePath} from ${remoteBranch}`,
					);
					worktreeCmd = `git worktree add "${workspacePath}" -b "${branchName}" "${remoteBranch}"`;
				} else {
					// No remote, use local branch
					console.log(
						`Creating git worktree at ${workspacePath} from local ${baseBranch}`,
					);
					worktreeCmd = `git worktree add "${workspacePath}" -b "${branchName}" "${baseBranch}"`;
				}
			} else {
				// Branch already exists, just check it out
				console.log(
					`Creating git worktree at ${workspacePath} with existing branch ${branchName}`,
				);
				worktreeCmd = `git worktree add "${workspacePath}" "${branchName}"`;
			}

			execSync(worktreeCmd, {
				cwd: repository.repositoryPath,
				stdio: "pipe",
			});

			// Check for cyrus-setup.sh script in the repository root
			const setupScriptPath = join(repository.repositoryPath, "cyrus-setup.sh");
			if (existsSync(setupScriptPath)) {
				console.log("Running cyrus-setup.sh in new worktree...");
				try {
					execSync("bash cyrus-setup.sh", {
						cwd: workspacePath,
						stdio: "inherit",
						env: {
							...process.env,
							LINEAR_ISSUE_ID: issue.id,
							LINEAR_ISSUE_IDENTIFIER: issue.identifier,
							LINEAR_ISSUE_TITLE: issue.title || "",
						},
					});
				} catch (error) {
					console.warn(
						"Warning: cyrus-setup.sh failed:",
						(error as Error).message,
					);
					// Continue despite setup script failure
				}
			}

			return {
				path: workspacePath,
				isGitWorktree: true,
			};
		} catch (error) {
			console.error("Failed to create git worktree:", (error as Error).message);
			// Fall back to regular directory if git worktree fails
			const fallbackPath = join(repository.workspaceBaseDir, issue.identifier);
			execSync(`mkdir -p "${fallbackPath}"`, { stdio: "pipe" });
			return {
				path: fallbackPath,
				isGitWorktree: false,
			};
		}
	}

	/**
	 * Shut down the application
	 */
	async shutdown(): Promise<void> {
		if (this.isShuttingDown) return;
		this.isShuttingDown = true;

		console.log("\nShutting down edge worker...");

		// Stop edge worker (includes stopping shared application server)
		if (this.edgeWorker) {
			await this.edgeWorker.stop();
		}

		console.log("Shutdown complete");
		process.exit(0);
	}
}

// Helper function to check Linear token status
async function checkLinearToken(
	token: string,
): Promise<{ valid: boolean; error?: string }> {
	try {
		const response = await fetch("https://api.linear.app/graphql", {
			method: "POST",
			headers: {
				"Content-Type": "application/json",
				Authorization: token,
			},
			body: JSON.stringify({
				query: "{ viewer { id email name } }",
			}),
		});

		const data = (await response.json()) as any;

		if (data.errors) {
			return {
				valid: false,
				error: data.errors[0]?.message || "Unknown error",
			};
		}

		return { valid: true };
	} catch (error) {
		return { valid: false, error: (error as Error).message };
	}
}

// Command: check-tokens
async function checkTokensCommand() {
	const app = new EdgeApp();
	const configPath = app.getEdgeConfigPath();

	if (!existsSync(configPath)) {
		console.error("No edge configuration found. Please run setup first.");
		process.exit(1);
	}

	const config = JSON.parse(readFileSync(configPath, "utf-8")) as EdgeConfig;

	console.log("Checking Linear tokens...\n");

	for (const repo of config.repositories) {
		process.stdout.write(`${repo.name} (${repo.linearWorkspaceName}): `);
		const result = await checkLinearToken(repo.linearToken);

		if (result.valid) {
			console.log("✅ Valid");
		} else {
			console.log(`❌ Invalid - ${result.error}`);
		}
	}
}

// Command: refresh-token
async function refreshTokenCommand() {
	const app = new EdgeApp();
	const configPath = app.getEdgeConfigPath();

	if (!existsSync(configPath)) {
		console.error("No edge configuration found. Please run setup first.");
		process.exit(1);
	}

	const config = JSON.parse(readFileSync(configPath, "utf-8")) as EdgeConfig;

	// Show repositories with their token status
	console.log("Checking current token status...\n");
	const tokenStatuses: Array<{ repo: RepositoryConfig; valid: boolean }> = [];

	for (const repo of config.repositories) {
		const result = await checkLinearToken(repo.linearToken);
		tokenStatuses.push({ repo, valid: result.valid });
		console.log(
			`${tokenStatuses.length}. ${repo.name} (${repo.linearWorkspaceName}): ${result.valid ? "✅ Valid" : "❌ Invalid"}`,
		);
	}

	// Ask which token to refresh
	const rl = readline.createInterface({
		input: process.stdin,
		output: process.stdout,
	});

	const answer = await new Promise<string>((resolve) => {
		rl.question(
			'\nWhich repository token would you like to refresh? (Enter number or "all"): ',
			resolve,
		);
	});

	const indicesToRefresh: number[] = [];

	if (answer.toLowerCase() === "all") {
		indicesToRefresh.push(
			...Array.from({ length: tokenStatuses.length }, (_, i) => i),
		);
	} else {
		const index = parseInt(answer) - 1;
		if (Number.isNaN(index) || index < 0 || index >= tokenStatuses.length) {
			console.error("Invalid selection");
			rl.close();
			process.exit(1);
		}
		indicesToRefresh.push(index);
	}

	// Refresh tokens
	for (const index of indicesToRefresh) {
		const tokenStatus = tokenStatuses[index];
		if (!tokenStatus) continue;

		const { repo } = tokenStatus;
		console.log(
			`\nRefreshing token for ${repo.name} (${repo.linearWorkspaceName || repo.linearWorkspaceId})...`,
		);
		console.log("Opening Linear OAuth flow in your browser...");

		// Use the proxy's OAuth flow with a callback to localhost
		const serverPort = process.env.CYRUS_SERVER_PORT
			? parseInt(process.env.CYRUS_SERVER_PORT, 10)
			: 3456;
		const callbackUrl = `http://localhost:${serverPort}/callback`;
		const oauthUrl = `https://cyrus-proxy.ceedar.workers.dev/oauth/authorize?callback=${encodeURIComponent(callbackUrl)}`;

		console.log(`\nPlease complete the OAuth flow in your browser.`);
		console.log(
			`If the browser doesn't open automatically, visit:\n${oauthUrl}\n`,
		);

		// Start a temporary server to receive the OAuth callback
		let tokenReceived: string | null = null;

		const server = await new Promise<any>((resolve) => {
			const s = http.createServer((req: any, res: any) => {
				if (req.url?.startsWith("/callback")) {
					const url = new URL(req.url, `http://localhost:${serverPort}`);
					tokenReceived = url.searchParams.get("token");

					res.writeHead(200, { "Content-Type": "text/html; charset=utf-8" });
					res.end(`
            <html>
              <head>
                <meta charset="UTF-8">
              </head>
              <body style="font-family: system-ui; padding: 40px; text-align: center;">
                <h2>✅ Authorization successful!</h2>
                <p>You can close this window and return to your terminal.</p>
                <script>setTimeout(() => window.close(), 2000);</script>
              </body>
            </html>
          `);
				} else {
					res.writeHead(404);
					res.end("Not found");
				}
			});
			s.listen(serverPort, () => {
				console.log("Waiting for OAuth callback...");
				resolve(s);
			});
		});

		await open(oauthUrl);

		// Wait for the token with timeout
		const startTime = Date.now();
		while (!tokenReceived && Date.now() - startTime < 120000) {
			await new Promise((resolve) => setTimeout(resolve, 100));
		}

		server.close();

		const newToken = tokenReceived;

		if (!newToken || !(newToken as string).startsWith("lin_oauth_")) {
			console.error("Invalid token received from OAuth flow");
			continue;
		}

		// Verify the new token
		const verifyResult = await checkLinearToken(newToken);
		if (!verifyResult.valid) {
			console.error(`❌ New token is invalid: ${verifyResult.error}`);
			continue;
		}

		// Update the config - update ALL repositories that had the same old token
		const oldToken = repo.linearToken;
		let updatedCount = 0;

		for (let i = 0; i < config.repositories.length; i++) {
			const currentRepo = config.repositories[i];
			if (currentRepo && currentRepo.linearToken === oldToken) {
				currentRepo.linearToken = newToken;
				updatedCount++;
				console.log(`✅ Updated token for ${currentRepo.name}`);
			}
		}

		if (updatedCount > 1) {
			console.log(
				`\n📝 Updated ${updatedCount} repositories that shared the same token`,
			);
		}
	}

	// Save the updated config
	writeFileSync(configPath, JSON.stringify(config, null, 2));
	console.log("\n✅ Configuration saved");

	rl.close();
}

// Command: set-customer-id
async function setCustomerIdCommand() {
  const app = new EdgeApp()
  const configPath = app.getEdgeConfigPath()
  
  // Get customer ID from command line args
  const customerId = args[1]
  
  if (!customerId) {
    console.error('Please provide a customer ID')
    console.log('Usage: cyrus set-customer-id cus_XXXXX')
    process.exit(1)
  }
  
  if (!customerId.startsWith('cus_')) {
    console.error('Invalid customer ID format')
    console.log('Customer IDs should start with "cus_"')
    process.exit(1)
  }
  
  try {
    // Load existing config or create new one
    let config: EdgeConfig = { repositories: [] }
    
    if (existsSync(configPath)) {
      config = JSON.parse(readFileSync(configPath, 'utf-8'))
    }
    
    // Update customer ID
    config.stripeCustomerId = customerId
    
    // Save config
    app.saveEdgeConfig(config)
    
    console.log('\n✅ Customer ID saved successfully!')
    console.log('─'.repeat(50))
    console.log(`Customer ID: ${customerId}`)
    console.log('\nYou now have access to Cyrus Pro features.')
    console.log('Run "cyrus" to start the edge worker.')
    
  } catch (error) {
    console.error('Failed to save customer ID:', (error as Error).message)
    process.exit(1)
  }
}

// Command: billing
async function billingCommand() {
  const app = new EdgeApp()
  const configPath = app.getEdgeConfigPath()
  
  if (!existsSync(configPath)) {
    console.error('No configuration found. Please run "cyrus" to set up first.')
    process.exit(1)
  }
  
  const config = JSON.parse(readFileSync(configPath, 'utf-8')) as EdgeConfig
  
  if (!config.stripeCustomerId) {
    console.log('\n🎯 No Pro Plan Active')
    console.log('─'.repeat(50))
    console.log('You don\'t have an active subscription.')
    console.log('Please start a free trial at:')
    console.log('\n  https://www.atcyrus.com/pricing\n')
    console.log('After signing up, your customer ID will be saved automatically.')
    process.exit(0)
  }
  
  console.log('\n🌐 Opening Billing Portal...')
  console.log('─'.repeat(50))
  
  try {
    // Open atcyrus.com with the customer ID to handle Stripe redirect
    const billingUrl = `https://www.atcyrus.com/billing/${config.stripeCustomerId}`
    
    console.log('✅ Opening billing portal in browser...')
    console.log(`\n👉 URL: ${billingUrl}\n`)
    
    // Open the billing portal URL in the default browser
    await open(billingUrl)
    
    console.log('The billing portal should now be open in your browser.')
    console.log('You can manage your subscription, update payment methods, and download invoices.')
    
  } catch (error) {
    console.error('❌ Failed to open billing portal:', (error as Error).message)
    console.log('\nPlease visit: https://www.atcyrus.com/billing')
    console.log('Customer ID:', config.stripeCustomerId)
    process.exit(1)
  }
}

// Parse command
const command = args[0] || "start";

// Execute appropriate command
switch (command) {
<<<<<<< HEAD
  case 'check-tokens':
    checkTokensCommand().catch(error => {
      console.error('Error:', error)
      process.exit(1)
    })
    break
    
  case 'refresh-token':
    refreshTokenCommand().catch(error => {
      console.error('Error:', error)
      process.exit(1)
    })
    break
    
  case 'billing':
    billingCommand().catch(error => {
      console.error('Error:', error)
      process.exit(1)
    })
    break
    
  case 'set-customer-id':
    setCustomerIdCommand().catch(error => {
      console.error('Error:', error)
      process.exit(1)
    })
    break
    
  case 'start':
  default:
    // Create and start the app
    const app = new EdgeApp()
    app.start().catch(error => {
      console.error('Fatal error:', error)
      process.exit(1)
    })
    break
=======
	case "check-tokens":
		checkTokensCommand().catch((error) => {
			console.error("Error:", error);
			process.exit(1);
		});
		break;

	case "refresh-token":
		refreshTokenCommand().catch((error) => {
			console.error("Error:", error);
			process.exit(1);
		});
		break;
	default: {
		// Create and start the app
		const app = new EdgeApp();
		app.start().catch((error) => {
			console.error("Fatal error:", error);
			process.exit(1);
		});
		break;
	}
>>>>>>> caad9f12
}<|MERGE_RESOLUTION|>--- conflicted
+++ resolved
@@ -75,14 +75,9 @@
 }
 
 interface EdgeConfig {
-<<<<<<< HEAD
   repositories: RepositoryConfig[]
   ngrokAuthToken?: string
   stripeCustomerId?: string
-=======
-	repositories: RepositoryConfig[];
-	ngrokAuthToken?: string;
->>>>>>> caad9f12
 }
 
 interface Workspace {
@@ -94,916 +89,6 @@
  * Edge application that uses EdgeWorker from package
  */
 class EdgeApp {
-<<<<<<< HEAD
-  private edgeWorker: EdgeWorker | null = null
-  private isShuttingDown = false
-
-  /**
-   * Get the edge configuration file path
-   */
-  getEdgeConfigPath(): string {
-    return resolve(homedir(), '.cyrus', 'config.json')
-  }
-
-
-  /**
-   * Get the legacy edge configuration file path (for migration)
-   */
-  getLegacyEdgeConfigPath(): string {
-    return resolve(process.cwd(), '.edge-config.json')
-  }
-
-
-  /**
-   * Migrate configuration from legacy location if needed
-   */
-  private migrateConfigIfNeeded(): void {
-    const newConfigPath = this.getEdgeConfigPath()
-    const legacyConfigPath = this.getLegacyEdgeConfigPath()
-    
-    // If new config already exists, no migration needed
-    if (existsSync(newConfigPath)) {
-      return
-    }
-    
-    // If legacy config doesn't exist, no migration needed
-    if (!existsSync(legacyConfigPath)) {
-      return
-    }
-    
-    try {
-      // Ensure the ~/.cyrus directory exists
-      const configDir = dirname(newConfigPath)
-      if (!existsSync(configDir)) {
-        mkdirSync(configDir, { recursive: true })
-      }
-      
-      // Copy the legacy config to the new location
-      copyFileSync(legacyConfigPath, newConfigPath)
-      
-      console.log(`📦 Migrated configuration from ${legacyConfigPath} to ${newConfigPath}`)
-      console.log(`💡 You can safely remove the old ${legacyConfigPath} file if desired`)
-    } catch (error) {
-      console.warn(`⚠️  Failed to migrate config from ${legacyConfigPath}:`, (error as Error).message)
-      console.warn(`   Please manually copy your configuration to ${newConfigPath}`)
-    }
-  }
-
-
-  /**
-   * Load edge configuration (credentials and repositories)
-   * Note: Strips promptTemplatePath from all repositories to ensure built-in template is used
-   */
-  loadEdgeConfig(): EdgeConfig {
-    // Migrate from legacy location if needed
-    this.migrateConfigIfNeeded()
-    
-    const edgeConfigPath = this.getEdgeConfigPath()
-    let config: EdgeConfig = { repositories: [] }
-    
-    if (existsSync(edgeConfigPath)) {
-      try {
-        config = JSON.parse(readFileSync(edgeConfigPath, 'utf-8'))
-      } catch (e) {
-        console.error('Failed to load edge config:', (e as Error).message)
-      }
-    }
-    
-    // Strip promptTemplatePath from all repositories to ensure built-in template is used
-    if (config.repositories) {
-      config.repositories = config.repositories.map(repo => {
-        const { promptTemplatePath, ...repoWithoutTemplate } = repo
-        if (promptTemplatePath) {
-          console.log(`Ignoring custom prompt template for repository: ${repo.name} (using built-in template)`)
-        }
-        return repoWithoutTemplate
-      })
-    }
-    
-    return config
-  }
-
-  
-  /**
-   * Save edge configuration
-   */
-  saveEdgeConfig(config: EdgeConfig): void {
-    const edgeConfigPath = this.getEdgeConfigPath()
-    const configDir = dirname(edgeConfigPath)
-    
-    // Ensure the ~/.cyrus directory exists
-    if (!existsSync(configDir)) {
-      mkdirSync(configDir, { recursive: true })
-    }
-    
-    writeFileSync(edgeConfigPath, JSON.stringify(config, null, 2))
-  }
-
-  
-  /**
-   * Interactive setup wizard for repository configuration
-   */
-  async setupRepositoryWizard(linearCredentials: LinearCredentials): Promise<RepositoryConfig> {
-    const rl = readline.createInterface({
-      input: process.stdin,
-      output: process.stdout
-    })
-    
-    const question = (prompt: string): Promise<string> => new Promise((resolve) => {
-      rl.question(prompt, resolve)
-    })
-    
-    console.log('\n📁 Repository Setup')
-    console.log('─'.repeat(50))
-    
-    try {
-      // Ask for repository details
-      const repositoryPath = await question(`Repository path (default: ${process.cwd()}): `) || process.cwd()
-      const repositoryName = await question(`Repository name (default: ${basename(repositoryPath)}): `) || basename(repositoryPath)
-      const baseBranch = await question('Base branch (default: main): ') || 'main'
-      // Create a path-safe version of the repository name for namespacing
-      const repoNameSafe = repositoryName.replace(/[^a-zA-Z0-9-_]/g, '-').toLowerCase()
-      const defaultWorkspaceDir = resolve(homedir(), '.cyrus', 'workspaces', repoNameSafe)
-      const workspaceBaseDir = await question(`Workspace directory (default: ${defaultWorkspaceDir}): `) || defaultWorkspaceDir
-      
-      // Note: Prompt template is now hardcoded - no longer configurable
-      
-      // Ask for MCP configuration
-      console.log('\n🔧 MCP (Model Context Protocol) Configuration')
-      console.log('MCP allows Claude to access external tools and data sources.')
-      console.log('Examples: filesystem access, database connections, API integrations')
-      console.log('See: https://docs.anthropic.com/en/docs/claude-code/mcp')
-      console.log('')
-      const mcpConfigInput = await question('MCP config file path (optional, format: {"mcpServers": {...}}, e.g., ./mcp-config.json): ')
-      const mcpConfigPath = mcpConfigInput.trim() || undefined
-      
-      // Ask for allowed tools configuration
-      console.log('\n🔧 Tool Configuration')
-      console.log('Available tools: Read(**),Edit(**),Bash,Task,WebFetch,WebSearch,TodoRead,TodoWrite,NotebookRead,NotebookEdit,Batch')
-      console.log('')
-      console.log('⚠️  SECURITY NOTE: Bash tool requires special configuration for safety:')
-      console.log('   • Use "Bash" for full access (not recommended in production)')
-      console.log('   • Use "Bash(npm:*)" to restrict to npm commands only')
-      console.log('   • Use "Bash(git:*)" to restrict to git commands only')
-      console.log('   • See: https://docs.anthropic.com/en/docs/claude-code/settings#permissions')
-      console.log('')
-      console.log('Default: All tools except Bash (leave blank for all non-Bash tools)')
-      const allowedToolsInput = await question('Allowed tools (comma-separated, default: all except Bash): ')
-      const allowedTools = allowedToolsInput ? allowedToolsInput.split(',').map(t => t.trim()) : undefined
-      
-      // Ask for team keys configuration
-      console.log('\n🏷️ Team-Based Routing (Optional)')
-      console.log('Configure specific Linear team keys to route issues to this repository.')
-      console.log('Example: CEE,FRONT,BACK for teams with those prefixes')
-      console.log('Leave blank to receive all issues from the workspace.')
-      const teamKeysInput = await question('Team keys (comma-separated, optional): ')
-      const teamKeys = teamKeysInput ? teamKeysInput.split(',').map(t => t.trim().toUpperCase()) : undefined
-      
-      rl.close()
-      
-      // Create repository configuration
-      const repository: RepositoryConfig = {
-        id: `${linearCredentials.linearWorkspaceId}-${Date.now()}`,
-        name: repositoryName,
-        repositoryPath: resolve(repositoryPath),
-        baseBranch,
-        linearWorkspaceId: linearCredentials.linearWorkspaceId,
-        linearToken: linearCredentials.linearToken,
-        workspaceBaseDir: resolve(workspaceBaseDir),
-        isActive: true,
-        ...(allowedTools && { allowedTools }),
-        ...(mcpConfigPath && { mcpConfigPath: resolve(mcpConfigPath) }),
-        ...(teamKeys && { teamKeys })
-      }
-      
-      return repository
-      
-    } catch (error) {
-      rl.close()
-      throw error
-    }
-  }
-
-  
-  
-  /**
-   * Start OAuth flow to get Linear token using EdgeWorker's shared server
-   */
-  async startOAuthFlow(proxyUrl: string): Promise<LinearCredentials> {
-    if (this.edgeWorker) {
-      // Use existing EdgeWorker's OAuth flow
-      const port = this.edgeWorker.getServerPort()
-      
-      // Construct OAuth URL with callback
-      const callbackBaseUrl = process.env.CYRUS_BASE_URL || `http://localhost:${port}`
-      const authUrl = `${proxyUrl}/oauth/authorize?callback=${callbackBaseUrl}/callback`
-      
-      console.log(`\n👉 Opening your browser to authorize with Linear...`)
-      console.log(`If the browser doesn't open, visit: ${authUrl}`)
-      
-      open(authUrl).catch(() => {
-        console.log(`\n⚠️  Could not open browser automatically`)
-        console.log(`Please visit: ${authUrl}`)
-      })
-      
-      console.log(`\n⏳ Waiting for authorization...`)
-      
-      return this.edgeWorker.startOAuthFlow(proxyUrl)
-    } else {
-      // Create temporary SharedApplicationServer for OAuth flow during initial setup
-      const serverPort = process.env.CYRUS_SERVER_PORT ? parseInt(process.env.CYRUS_SERVER_PORT, 10) : 3456
-      const tempServer = new SharedApplicationServer(serverPort)
-      
-      try {
-        // Start the server
-        await tempServer.start()
-        const port = tempServer.getPort()
-        
-        // Construct OAuth URL with callback
-        const callbackBaseUrl = process.env.CYRUS_BASE_URL || `http://localhost:${port}`
-        const authUrl = `${proxyUrl}/oauth/authorize?callback=${callbackBaseUrl}/callback`
-        
-        console.log(`\n👉 Opening your browser to authorize with Linear...`)
-        console.log(`If the browser doesn't open, visit: ${authUrl}`)
-        
-        open(authUrl).catch(() => {
-          console.log(`\n⚠️  Could not open browser automatically`)
-          console.log(`Please visit: ${authUrl}`)
-        })
-        
-        console.log(`\n⏳ Waiting for authorization...`)
-        
-        // Use temporary server's OAuth flow
-        const result = await tempServer.startOAuthFlow(proxyUrl)
-        
-        return {
-          linearToken: result.linearToken,
-          linearWorkspaceId: result.linearWorkspaceId,
-          linearWorkspaceName: result.linearWorkspaceName
-        }
-      } finally {
-        // Clean up temporary server
-        await tempServer.stop()
-      }
-    }
-  }
-
-
-  /**
-   * Get ngrok auth token from config or prompt user
-   */
-  async getNgrokAuthToken(config: EdgeConfig): Promise<string | undefined> {
-    // Return existing token if available
-    if (config.ngrokAuthToken) {
-      return config.ngrokAuthToken
-    }
-
-    // Prompt user for ngrok auth token
-    console.log(`\n🔗 Ngrok Setup Required`)
-    console.log(`─`.repeat(50))
-    console.log(`Linear payloads need to reach your computer, so we use the secure technology ngrok for that.`)
-    console.log(`This requires a free ngrok account and auth token.`)
-    console.log(``)
-    console.log(`To get your ngrok auth token:`)
-    console.log(`1. Sign up at https://ngrok.com/ (free)`)
-    console.log(`2. Go to https://dashboard.ngrok.com/get-started/your-authtoken`)
-    console.log(`3. Copy your auth token`)
-    console.log(``)
-    console.log(`Alternatively, you can set CYRUS_HOST_EXTERNAL=true and CYRUS_BASE_URL`)
-    console.log(`to handle port forwarding or reverse proxy yourself.`)
-    console.log(``)
-
-    const rl = readline.createInterface({
-      input: process.stdin,
-      output: process.stdout
-    })
-
-    return new Promise((resolve) => {
-      rl.question(`Enter your ngrok auth token (or press Enter to skip): `, async (token) => {
-        rl.close()
-        
-        if (!token.trim()) {
-          console.log(`\n⚠️  Skipping ngrok setup. You can set CYRUS_HOST_EXTERNAL=true and CYRUS_BASE_URL manually.`)
-          resolve(undefined)
-          return
-        }
-
-        // Save token to config
-        config.ngrokAuthToken = token.trim()
-        try {
-          await this.saveEdgeConfig(config)
-          console.log(`✅ Ngrok auth token saved to config`)
-          resolve(token.trim())
-        } catch (error) {
-          console.error(`❌ Failed to save ngrok auth token:`, error)
-          resolve(token.trim()) // Still use the token for this session
-        }
-      })
-    })
-  }
-
-  
-  /**
-   * Start the EdgeWorker with given configuration
-   */
-  async startEdgeWorker({ proxyUrl, repositories }: { proxyUrl: string; repositories: RepositoryConfig[] }): Promise<void> {
-    // Get ngrok auth token (prompt if needed and not external host)
-    let ngrokAuthToken: string | undefined
-    if (process.env.CYRUS_HOST_EXTERNAL !== "true") {
-      const config = await this.loadEdgeConfig()
-      ngrokAuthToken = await this.getNgrokAuthToken(config)
-    }
-
-    // Create EdgeWorker configuration
-    const config: EdgeWorkerConfig = {
-      proxyUrl,
-      repositories,
-      defaultAllowedTools: process.env.ALLOWED_TOOLS?.split(",").map(t => t.trim()) || [],
-      webhookBaseUrl: process.env.CYRUS_BASE_URL,
-      serverPort: process.env.CYRUS_SERVER_PORT ? parseInt(process.env.CYRUS_SERVER_PORT, 10) : 3456,
-      serverHost: process.env.CYRUS_HOST_EXTERNAL === "true" ? "0.0.0.0" : "localhost",
-      ngrokAuthToken,
-      features: {
-        enableContinuation: true
-      },
-      handlers: {
-        createWorkspace: async (issue: Issue, repository: RepositoryConfig): Promise<Workspace> => {
-          return this.createGitWorktree(issue, repository)
-        },
-        onOAuthCallback: async (token: string, workspaceId: string, workspaceName: string): Promise<void> => {
-          const linearCredentials: LinearCredentials = {
-            linearToken: token,
-            linearWorkspaceId: workspaceId,
-            linearWorkspaceName: workspaceName
-          }
-          
-          // Handle OAuth completion for repository setup
-          if (this.edgeWorker) {
-            console.log("\n📋 Setting up new repository for workspace:", workspaceName)
-            console.log("─".repeat(50))
-            
-            try {
-              const newRepo = await this.setupRepositoryWizard(linearCredentials)
-              
-              // Add to existing repositories
-              let edgeConfig = this.loadEdgeConfig()
-              console.log(`📊 Current config has ${edgeConfig.repositories?.length || 0} repositories`)
-              edgeConfig.repositories = [...(edgeConfig.repositories || []), newRepo]
-              console.log(`📊 Adding repository "${newRepo.name}", new total: ${edgeConfig.repositories.length}`)
-              this.saveEdgeConfig(edgeConfig)
-                            console.log('\n✅ Repository configured successfully!')
-              console.log('📝 ~/.cyrus/config.json file has been updated with your new repository configuration.')
-              console.log('💡 You can edit this file and restart Cyrus at any time to modify settings.')
-              
-              // Restart edge worker with new config
-              await this.edgeWorker!.stop()
-              this.edgeWorker = null
-              
-              // Give a small delay to ensure file is written
-              await new Promise(resolve => setTimeout(resolve, 100))
-              
-              // Reload configuration and restart worker without going through setup
-              const updatedConfig = this.loadEdgeConfig()
-              console.log(`\n🔄 Reloading with ${updatedConfig.repositories?.length || 0} repositories from config file`)
-              
-              return this.startEdgeWorker({ 
-                proxyUrl, 
-                repositories: updatedConfig.repositories || [] 
-              })
-              
-            } catch (error) {
-              console.error('\n❌ Repository setup failed:', (error as Error).message)
-            }
-          }
-        }
-      }
-    }
-    
-    // Create and start EdgeWorker
-    this.edgeWorker = new EdgeWorker(config)
-    
-    // Set up event handlers
-    this.setupEventHandlers()
-    
-    // Start the worker
-    await this.edgeWorker.start()
-    
-    console.log('\n✅ Edge worker started successfully')
-    console.log(`Configured proxy URL: ${config.proxyUrl}`)
-    console.log(`Managing ${repositories.length} repositories:`)
-    repositories.forEach(repo => {
-      console.log(`  - ${repo.name} (${repo.repositoryPath})`)
-    })
-  }
-
-
-  /**
-   * Start the edge application
-   */
-  async start(): Promise<void> {
-    try {
-      // Set proxy URL with default
-      const proxyUrl = process.env.PROXY_URL || 'https://cyrus-proxy.ceedar.workers.dev'
-      
-      // No need to validate Claude CLI - using Claude TypeScript SDK now
-      
-      
-      // Load edge configuration
-      let edgeConfig = this.loadEdgeConfig()
-      let repositories = edgeConfig.repositories || []
-      
-      // Check if using default proxy URL without a customer ID
-      const defaultProxyUrl = 'https://cyrus-proxy.ceedar.workers.dev'
-      const isUsingDefaultProxy = proxyUrl === defaultProxyUrl
-      const hasCustomerId = !!edgeConfig.stripeCustomerId
-      
-      if (isUsingDefaultProxy && !hasCustomerId) {
-        console.log('\n🎯 Pro Plan Required')
-        console.log('─'.repeat(50))
-        console.log('You are using the default Cyrus proxy URL.')
-        console.log('\nWith Cyrus Pro you get:')
-        console.log('• No-hassle configuration')
-        console.log('• Priority support')
-        console.log('• Help fund product development')
-        console.log('\nChoose an option:')
-        console.log('1. Start a free trial')
-        console.log('2. I have a customer ID to enter')
-        console.log('3. Setup your own proxy (advanced)')
-        console.log('4. Exit')
-        
-        const rl = readline.createInterface({
-          input: process.stdin,
-          output: process.stdout
-        })
-        
-        const choice = await new Promise<string>(resolve => {
-          rl.question('\nYour choice (1-4): ', answer => {
-            resolve(answer.trim())
-          })
-        })
-        
-        if (choice === '1') {
-          console.log('\n👉 Opening your browser to start a free trial...')
-          console.log('Visit: https://www.atcyrus.com/pricing')
-          await open('https://www.atcyrus.com/pricing')
-          rl.close()
-          process.exit(0)
-        } else if (choice === '2') {
-          console.log('\n📋 After completing payment, you\'ll see your customer ID on the success page.')
-          console.log('It starts with "cus_" and can be copied from the website.')
-          
-          const customerId = await new Promise<string>(resolve => {
-            rl.question('\nPaste your customer ID here: ', answer => {
-              resolve(answer.trim())
-            })
-          })
-          
-          rl.close()
-          
-          if (!customerId.startsWith('cus_')) {
-            console.error('\n❌ Invalid customer ID format')
-            console.log('Customer IDs should start with "cus_"')
-            process.exit(1)
-          }
-          
-          // Save the customer ID
-          edgeConfig.stripeCustomerId = customerId
-          this.saveEdgeConfig(edgeConfig)
-          
-          console.log('\n✅ Customer ID saved successfully!')
-          console.log('Continuing with startup...\n')
-          
-          // Reload config to include the new customer ID
-          edgeConfig = this.loadEdgeConfig()
-        } else if (choice === '3') {
-          console.log('\n🔧 Self-Hosted Proxy Setup')
-          console.log('─'.repeat(50))
-          console.log('Configure your own Linear app and proxy to have full control over your stack.')
-          console.log('\nDocumentation:')
-          console.log('• Linear OAuth setup: https://linear.app/developers/agents')
-          console.log('• Proxy implementation: https://github.com/ceedaragents/cyrus/tree/main/apps/proxy-worker')
-          console.log('\nOnce deployed, set the PROXY_URL environment variable:')
-          console.log('export PROXY_URL=https://your-proxy-url.com')
-          rl.close()
-          process.exit(0)
-        } else {
-          rl.close()
-          console.log('\nExiting...')
-          process.exit(0)
-        }
-      }
-      
-      // Check if we need to set up
-      const needsSetup = repositories.length === 0
-      const hasLinearCredentials = repositories.some(r => r.linearToken) || process.env.LINEAR_OAUTH_TOKEN
-      
-      if (needsSetup) {
-        console.log('🚀 Welcome to Cyrus Edge Worker!')
-        
-        // Check if they want to use existing credentials or add new workspace
-        let linearCredentials: LinearCredentials | null = null
-        
-        if (hasLinearCredentials) {
-          // Show available workspaces from existing repos
-          const workspaces = new Map<string, { id: string; name: string; token: string }>()
-          for (const repo of (edgeConfig.repositories || [])) {
-            if (!workspaces.has(repo.linearWorkspaceId)) {
-              workspaces.set(repo.linearWorkspaceId, {
-                id: repo.linearWorkspaceId,
-                name: 'Unknown Workspace',
-                token: repo.linearToken
-              })
-            }
-          }
-          
-          if (workspaces.size === 1) {
-            // Only one workspace, use it
-            const ws = Array.from(workspaces.values())[0]
-            if (ws) {
-              linearCredentials = {
-                linearToken: ws.token,
-                linearWorkspaceId: ws.id,
-                linearWorkspaceName: ws.name
-              }
-              console.log(`\n📋 Using Linear workspace: ${linearCredentials.linearWorkspaceName}`)
-            }
-          } else if (workspaces.size > 1) {
-            // Multiple workspaces, let user choose
-            console.log('\n📋 Available Linear workspaces:')
-            const workspaceList = Array.from(workspaces.values())
-            workspaceList.forEach((ws, i) => {
-              console.log(`${i + 1}. ${ws.name}`)
-            })
-            
-            const rl = readline.createInterface({
-              input: process.stdin,
-              output: process.stdout
-            })
-            
-            const choice = await new Promise<string>(resolve => {
-              rl.question('\nSelect workspace (number) or press Enter for new: ', resolve)
-            })
-            rl.close()
-            
-            const index = parseInt(choice) - 1
-            if (index >= 0 && index < workspaceList.length) {
-              const ws = workspaceList[index]
-              if (ws) {
-                linearCredentials = {
-                  linearToken: ws.token,
-                  linearWorkspaceId: ws.id,
-                  linearWorkspaceName: ws.name
-                }
-                console.log(`Using workspace: ${linearCredentials.linearWorkspaceName}`)
-              }
-            } else {
-              // Get new credentials
-              linearCredentials = null
-            }
-          } else if (process.env.LINEAR_OAUTH_TOKEN) {
-            // Use env vars
-            linearCredentials = {
-              linearToken: process.env.LINEAR_OAUTH_TOKEN,
-              linearWorkspaceId: process.env.LINEAR_WORKSPACE_ID || 'unknown',
-              linearWorkspaceName: 'Your Workspace'
-            }
-          }
-          
-          if (linearCredentials) {
-            console.log('(OAuth server will start with EdgeWorker to connect additional workspaces)')
-          }
-        } else {
-          // Get new Linear credentials
-          console.log('\n📋 Step 1: Connect to Linear')
-          console.log('─'.repeat(50))
-          
-          try {
-            linearCredentials = await this.startOAuthFlow(proxyUrl)
-            console.log('\n✅ Linear connected successfully!')
-          } catch (error) {
-            console.error('\n❌ OAuth flow failed:', (error as Error).message)
-            console.log('\nAlternatively, you can:')
-            console.log('1. Visit', `${proxyUrl}/oauth/authorize`, 'in your browser')
-            console.log('2. Copy the token after authorization')
-            console.log('3. Add it to your .env.cyrus file as LINEAR_OAUTH_TOKEN')
-            process.exit(1)
-          }
-        }
-        
-        if (!linearCredentials) {
-          console.error('❌ No Linear credentials available')
-          process.exit(1)
-        }
-        
-        // Now set up repository
-        console.log('\n📋 Step 2: Configure Repository')
-        console.log('─'.repeat(50))
-        
-        try {
-          const newRepo = await this.setupRepositoryWizard(linearCredentials)
-          
-          // Add to repositories
-          repositories = [...(edgeConfig.repositories || []), newRepo]
-          edgeConfig.repositories = repositories
-          this.saveEdgeConfig(edgeConfig)
-          
-          console.log('\n✅ Repository configured successfully!')
-          console.log('📝 ~/.cyrus/config.json file has been updated with your repository configuration.')
-          console.log('💡 You can edit this file and restart Cyrus at any time to modify settings.')
-          
-          // Ask if they want to add another
-          const rl = readline.createInterface({
-            input: process.stdin,
-            output: process.stdout
-          })
-          const addAnother = await new Promise<boolean>(resolve => {
-            rl.question('\nAdd another repository? (y/N): ', answer => {
-              rl.close()
-              resolve(answer.toLowerCase() === 'y')
-            })
-          })
-          
-          if (addAnother) {
-            // Restart setup flow
-            return this.start()
-          }
-        } catch (error) {
-          console.error('\n❌ Repository setup failed:', (error as Error).message)
-          process.exit(1)
-        }
-      }
-      
-      // Validate we have repositories
-      if (repositories.length === 0) {
-        console.error('❌ No repositories configured')
-        console.log('\nUse the authorization link above to configure your first repository.')
-        process.exit(1)
-      }
-      
-      // Start the edge worker
-      await this.startEdgeWorker({ proxyUrl, repositories })
-      
-      // Display plan status
-      const defaultProxyUrlForStatus = 'https://cyrus-proxy.ceedar.workers.dev'
-      const isUsingDefaultProxyForStatus = proxyUrl === defaultProxyUrlForStatus
-      const hasCustomerIdForStatus = !!edgeConfig.stripeCustomerId
-      
-      console.log('\n' + '─'.repeat(70))
-      if (isUsingDefaultProxyForStatus && hasCustomerIdForStatus) {
-        console.log('💎 Plan: Cyrus Pro')
-        console.log('📋 Customer ID: ' + edgeConfig.stripeCustomerId)
-        console.log('💳 Manage subscription: Run "cyrus billing"')
-      } else if (!isUsingDefaultProxyForStatus) {
-        console.log('🛠️  Plan: Community (Self-hosted proxy)')
-        console.log('🔗 Proxy URL: ' + proxyUrl)
-      }
-      console.log('─'.repeat(70))
-      
-      // Display OAuth information after EdgeWorker is started
-      const serverPort = this.edgeWorker?.getServerPort() || 3456
-      const oauthCallbackBaseUrl = process.env.CYRUS_BASE_URL || `http://localhost:${serverPort}`
-      console.log(`\n🔐 OAuth server running on port ${serverPort}`)
-      console.log(`👉 To authorize Linear (new workspace or re-auth):`)
-      console.log(`   ${proxyUrl}/oauth/authorize?callback=${oauthCallbackBaseUrl}/callback`)
-      console.log('─'.repeat(70))
-      
-      // Handle graceful shutdown
-      process.on('SIGINT', () => this.shutdown())
-      process.on('SIGTERM', () => this.shutdown())
-      
-      // Handle uncaught exceptions and unhandled promise rejections
-      process.on('uncaughtException', (error) => {
-        console.error('🚨 Uncaught Exception:', error.message)
-        console.error('Error type:', error.constructor.name)
-        console.error('Stack:', error.stack)
-        console.error('This error was caught by the global handler, preventing application crash')
-        
-        // Attempt graceful shutdown but don't wait indefinitely
-        this.shutdown().finally(() => {
-          console.error('Process exiting due to uncaught exception')
-          process.exit(1)
-        })
-      })
-      
-      process.on('unhandledRejection', (reason, promise) => {
-        console.error('🚨 Unhandled Promise Rejection at:', promise)
-        console.error('Reason:', reason)
-        console.error('This rejection was caught by the global handler, continuing operation')
-        
-        // Log stack trace if reason is an Error
-        if (reason instanceof Error && reason.stack) {
-          console.error('Stack:', reason.stack)
-        }
-        
-        // Log the error but don't exit the process for promise rejections
-        // as they might be recoverable
-      })
-      
-    } catch (error: any) {
-      console.error('\n❌ Failed to start edge application:', error.message)
-      
-      // Provide more specific guidance for common errors
-      if (error.message?.includes('Failed to connect any repositories')) {
-        console.error('\n💡 This usually happens when:')
-        console.error('   - All Linear OAuth tokens have expired')
-        console.error('   - The Linear API is temporarily unavailable')
-        console.error('   - Your network connection is having issues')
-        console.error('\nPlease check your edge configuration and try again.')
-      }
-      
-      await this.shutdown()
-      process.exit(1)
-    }
-  }
-
-  
-  /**
-   * Set up event handlers for EdgeWorker
-   */
-  setupEventHandlers(): void {
-    if (!this.edgeWorker) return
-    
-    // Session events
-    this.edgeWorker.on('session:started', (issueId: string, _issue: Issue, repositoryId: string) => {
-      console.log(`Started session for issue ${issueId} in repository ${repositoryId}`)
-    })
-    
-    this.edgeWorker.on('session:ended', (issueId: string, exitCode: number | null, repositoryId: string) => {
-      console.log(`Session for issue ${issueId} ended with exit code ${exitCode} in repository ${repositoryId}`)
-    })
-    
-    // Connection events
-    this.edgeWorker.on('connected', (token: string) => {
-      console.log(`✅ Connected to proxy with token ending in ...${token.slice(-4)}`)
-    })
-    
-    this.edgeWorker.on('disconnected', (token: string, reason?: string) => {
-      console.error(`❌ Disconnected from proxy (token ...${token.slice(-4)}): ${reason || 'Unknown reason'}`)
-    })
-    
-    // Error events
-    this.edgeWorker.on('error', (error: Error) => {
-      console.error('EdgeWorker error:', error)
-    })
-  }
-
-  
-  /**
-   * Create a git worktree for an issue
-   */
-  async createGitWorktree(issue: Issue, repository: RepositoryConfig): Promise<Workspace> {
-    const { execSync } = await import('child_process')
-    const { existsSync } = await import('fs')
-    const { join } = await import('path')
-    
-    try {
-      // Verify this is a git repository
-      try {
-        execSync('git rev-parse --git-dir', {
-          cwd: repository.repositoryPath,
-          stdio: 'pipe'
-        })
-      } catch (e) {
-        console.error(`${repository.repositoryPath} is not a git repository`)
-        throw new Error('Not a git repository')
-      }
-      
-      // Sanitize branch name by removing backticks to prevent command injection
-      const sanitizeBranchName = (name: string): string => name ? name.replace(/`/g, '') : name
-      
-      // Use Linear's preferred branch name, or generate one if not available
-      const rawBranchName = issue.branchName || `${issue.identifier}-${issue.title?.toLowerCase().replace(/\s+/g, '-').substring(0, 30)}`
-      const branchName = sanitizeBranchName(rawBranchName)
-      const workspacePath = join(repository.workspaceBaseDir, issue.identifier)
-      
-      // Ensure workspace directory exists
-      execSync(`mkdir -p "${repository.workspaceBaseDir}"`, { 
-        cwd: repository.repositoryPath,
-        stdio: 'pipe'
-      })
-      
-      // Check if worktree already exists
-      try {
-        const worktrees = execSync('git worktree list --porcelain', {
-          cwd: repository.repositoryPath,
-          encoding: 'utf-8'
-        })
-        
-        if (worktrees.includes(workspacePath)) {
-          console.log(`Worktree already exists at ${workspacePath}, using existing`)
-          return {
-            path: workspacePath,
-            isGitWorktree: true
-          }
-        }
-      } catch (e) {
-        // git worktree command failed, continue with creation
-      }
-      
-      // Check if branch already exists
-      let createBranch = true
-      try {
-        execSync(`git rev-parse --verify "${branchName}"`, {
-          cwd: repository.repositoryPath,
-          stdio: 'pipe'
-        })
-        createBranch = false
-      } catch (e) {
-        // Branch doesn't exist, we'll create it
-      }
-      
-      // Fetch latest changes from remote
-      console.log('Fetching latest changes from remote...')
-      let hasRemote = true
-      try {
-        execSync('git fetch origin', {
-          cwd: repository.repositoryPath,
-          stdio: 'pipe'
-        })
-      } catch (e) {
-        console.warn('Warning: git fetch failed, proceeding with local branch:', (e as Error).message)
-        hasRemote = false
-      }
-
-      // Create the worktree - use remote branch if available, otherwise local
-      let worktreeCmd: string
-      if (createBranch) {
-        if (hasRemote) {
-          const remoteBranch = `origin/${repository.baseBranch}`
-          console.log(`Creating git worktree at ${workspacePath} from ${remoteBranch}`)
-          worktreeCmd = `git worktree add "${workspacePath}" -b "${branchName}" "${remoteBranch}"`
-        } else {
-          // No remote, use local base branch
-          console.log(`Creating git worktree at ${workspacePath} from local ${repository.baseBranch}`)
-          worktreeCmd = `git worktree add "${workspacePath}" -b "${branchName}" "${repository.baseBranch}"`
-        }
-      } else {
-        // Branch already exists, just check it out
-        console.log(`Creating git worktree at ${workspacePath} with existing branch ${branchName}`)
-        worktreeCmd = `git worktree add "${workspacePath}" "${branchName}"`
-      }
-      
-      execSync(worktreeCmd, {
-        cwd: repository.repositoryPath,
-        stdio: 'pipe'
-      })
-      
-      // Check for cyrus-setup.sh script in the repository root
-      const setupScriptPath = join(repository.repositoryPath, 'cyrus-setup.sh')
-      if (existsSync(setupScriptPath)) {
-        console.log('Running cyrus-setup.sh in new worktree...')
-        try {
-          execSync('bash cyrus-setup.sh', {
-            cwd: workspacePath,
-            stdio: 'inherit',
-            env: {
-              ...process.env,
-              LINEAR_ISSUE_ID: issue.id,
-              LINEAR_ISSUE_IDENTIFIER: issue.identifier,
-              LINEAR_ISSUE_TITLE: issue.title || ''
-            }
-          })
-        } catch (error) {
-          console.warn('Warning: cyrus-setup.sh failed:', (error as Error).message)
-          // Continue despite setup script failure
-        }
-      }
-      
-      return {
-        path: workspacePath,
-        isGitWorktree: true
-      }
-    } catch (error) {
-      console.error('Failed to create git worktree:', (error as Error).message)
-      // Fall back to regular directory if git worktree fails
-      const fallbackPath = join(repository.workspaceBaseDir, issue.identifier)
-      execSync(`mkdir -p "${fallbackPath}"`, { stdio: 'pipe' })
-      return {
-        path: fallbackPath,
-        isGitWorktree: false
-      }
-    }
-  }
-
-
-  /**
-   * Shut down the application
-   */
-  async shutdown(): Promise<void> {
-    if (this.isShuttingDown) return
-    this.isShuttingDown = true
-    
-    console.log('\nShutting down edge worker...')
-    
-    // Stop edge worker (includes stopping shared application server)
-    if (this.edgeWorker) {
-      await this.edgeWorker.stop()
-    }
-    
-    console.log('Shutdown complete')
-    process.exit(0)
-  }
-=======
 	private edgeWorker: EdgeWorker | null = null;
 	private isShuttingDown = false;
 
@@ -1556,8 +641,95 @@
 			// No need to validate Claude CLI - using Claude TypeScript SDK now
 
 			// Load edge configuration
-			const edgeConfig = this.loadEdgeConfig();
+			let edgeConfig = this.loadEdgeConfig();
 			let repositories = edgeConfig.repositories || [];
+
+			// Check if using default proxy URL without a customer ID
+			const defaultProxyUrl = "https://cyrus-proxy.ceedar.workers.dev";
+			const isUsingDefaultProxy = proxyUrl === defaultProxyUrl;
+			const hasCustomerId = !!edgeConfig.stripeCustomerId;
+
+			if (isUsingDefaultProxy && !hasCustomerId) {
+				console.log("\n🎯 Pro Plan Required");
+				console.log("─".repeat(50));
+				console.log("You are using the default Cyrus proxy URL.");
+				console.log("\nWith Cyrus Pro you get:");
+				console.log("• No-hassle configuration");
+				console.log("• Priority support");
+				console.log("• Help fund product development");
+				console.log("\nChoose an option:");
+				console.log("1. Start a free trial");
+				console.log("2. I have a customer ID to enter");
+				console.log("3. Setup your own proxy (advanced)");
+				console.log("4. Exit");
+
+				const rl = readline.createInterface({
+					input: process.stdin,
+					output: process.stdout,
+				});
+
+				const choice = await new Promise<string>((resolve) => {
+					rl.question("\nYour choice (1-4): ", (answer) => {
+						resolve(answer.trim());
+					});
+				});
+
+				if (choice === "1") {
+					console.log("\n👉 Opening your browser to start a free trial...");
+					console.log("Visit: https://www.atcyrus.com/pricing");
+					await open("https://www.atcyrus.com/pricing");
+					rl.close();
+					process.exit(0);
+				} else if (choice === "2") {
+					console.log(
+						"\n📋 After completing payment, you'll see your customer ID on the success page.",
+					);
+					console.log('It starts with "cus_" and can be copied from the website.');
+
+					const customerId = await new Promise<string>((resolve) => {
+						rl.question("\nPaste your customer ID here: ", (answer) => {
+							resolve(answer.trim());
+						});
+					});
+
+					rl.close();
+
+					if (!customerId.startsWith("cus_")) {
+						console.error("\n❌ Invalid customer ID format");
+						console.log('Customer IDs should start with "cus_"');
+						process.exit(1);
+					}
+
+					// Save the customer ID
+					edgeConfig.stripeCustomerId = customerId;
+					this.saveEdgeConfig(edgeConfig);
+
+					console.log("\n✅ Customer ID saved successfully!");
+					console.log("Continuing with startup...\n");
+
+					// Reload config to include the new customer ID
+					edgeConfig = this.loadEdgeConfig();
+				} else if (choice === "3") {
+					console.log("\n🔧 Self-Hosted Proxy Setup");
+					console.log("─".repeat(50));
+					console.log(
+						"Configure your own Linear app and proxy to have full control over your stack.",
+					);
+					console.log("\nDocumentation:");
+					console.log("• Linear OAuth setup: https://linear.app/developers/agents");
+					console.log(
+						"• Proxy implementation: https://github.com/ceedaragents/cyrus/tree/main/apps/proxy-worker",
+					);
+					console.log("\nOnce deployed, set the PROXY_URL environment variable:");
+					console.log("export PROXY_URL=https://your-proxy-url.com");
+					rl.close();
+					process.exit(0);
+				} else {
+					rl.close();
+					console.log("\nExiting...");
+					process.exit(0);
+				}
+			}
 
 			// Check if we need to set up
 			const needsSetup = repositories.length === 0;
@@ -1680,7 +852,6 @@
 					console.error("❌ No Linear credentials available");
 					process.exit(1);
 				}
->>>>>>> caad9f12
 
 				// Now set up repository
 				console.log("\n📋 Step 2: Configure Repository");
@@ -1738,6 +909,22 @@
 
 			// Start the edge worker
 			await this.startEdgeWorker({ proxyUrl, repositories });
+
+			// Display plan status
+			const defaultProxyUrlForStatus = "https://cyrus-proxy.ceedar.workers.dev";
+			const isUsingDefaultProxyForStatus = proxyUrl === defaultProxyUrlForStatus;
+			const hasCustomerIdForStatus = !!edgeConfig.stripeCustomerId;
+
+			console.log("\n" + "─".repeat(70));
+			if (isUsingDefaultProxyForStatus && hasCustomerIdForStatus) {
+				console.log("💎 Plan: Cyrus Pro");
+				console.log("📋 Customer ID: " + edgeConfig.stripeCustomerId);
+				console.log('💳 Manage subscription: Run "cyrus billing"');
+			} else if (!isUsingDefaultProxyForStatus) {
+				console.log("🛠️  Plan: Community (Self-hosted proxy)");
+				console.log("🔗 Proxy URL: " + proxyUrl);
+			}
+			console.log("─".repeat(70));
 
 			// Display OAuth information after EdgeWorker is started
 			const serverPort = this.edgeWorker?.getServerPort() || 3456;
@@ -2405,45 +1592,6 @@
 
 // Execute appropriate command
 switch (command) {
-<<<<<<< HEAD
-  case 'check-tokens':
-    checkTokensCommand().catch(error => {
-      console.error('Error:', error)
-      process.exit(1)
-    })
-    break
-    
-  case 'refresh-token':
-    refreshTokenCommand().catch(error => {
-      console.error('Error:', error)
-      process.exit(1)
-    })
-    break
-    
-  case 'billing':
-    billingCommand().catch(error => {
-      console.error('Error:', error)
-      process.exit(1)
-    })
-    break
-    
-  case 'set-customer-id':
-    setCustomerIdCommand().catch(error => {
-      console.error('Error:', error)
-      process.exit(1)
-    })
-    break
-    
-  case 'start':
-  default:
-    // Create and start the app
-    const app = new EdgeApp()
-    app.start().catch(error => {
-      console.error('Fatal error:', error)
-      process.exit(1)
-    })
-    break
-=======
 	case "check-tokens":
 		checkTokensCommand().catch((error) => {
 			console.error("Error:", error);
@@ -2457,6 +1605,22 @@
 			process.exit(1);
 		});
 		break;
+
+	case "billing":
+		billingCommand().catch((error) => {
+			console.error("Error:", error);
+			process.exit(1);
+		});
+		break;
+
+	case "set-customer-id":
+		setCustomerIdCommand().catch((error) => {
+			console.error("Error:", error);
+			process.exit(1);
+		});
+		break;
+
+	case "start":
 	default: {
 		// Create and start the app
 		const app = new EdgeApp();
@@ -2466,5 +1630,4 @@
 		});
 		break;
 	}
->>>>>>> caad9f12
 }