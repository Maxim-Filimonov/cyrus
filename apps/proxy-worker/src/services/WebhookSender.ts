<<<<<<< HEAD
import { createHmac } from "node:crypto";
=======
// Using Web Crypto API for Cloudflare Workers compatibility
>>>>>>> 021b1f73
import type { EdgeEvent, Env, LinearWebhook } from "../types";
import {
	EdgeWorkerRegistry,
	type StoredEdgeWorker,
} from "./EdgeWorkerRegistry.js";

/**
 * Sends webhook events to registered edge workers
 */
export class WebhookSender {
	private eventCounter = 0;
	private registry: EdgeWorkerRegistry;

	constructor(env: Env) {
		this.registry = new EdgeWorkerRegistry(env);
	}

	/**
	 * Transform Linear webhook to EdgeEvent
	 */
	transformWebhookToEvent(webhook: LinearWebhook): EdgeEvent {
		this.eventCounter++;

		return {
			id: `evt_${this.eventCounter}_${Date.now()}`,
			type: "webhook",
			timestamp: new Date().toISOString(),
			data: webhook,
		};
	}

	/**
	 * Send webhook event to all edge workers for a workspace
	 */
	async sendWebhookToWorkspace(
		event: EdgeEvent,
		workspaceId: string,
	): Promise<number> {
		const edgeWorkers =
			await this.registry.getEdgeWorkersForWorkspace(workspaceId);

		if (edgeWorkers.length === 0) {
			console.log(`No edge workers registered for workspace ${workspaceId}`);
			return 0;
		}

		let successCount = 0;
		const deliveryPromises = edgeWorkers.map(async (worker) => {
			try {
				await this.deliverWebhookToEdgeWorker(worker, event);
				successCount++;
			} catch (error) {
				console.error(`Failed to deliver webhook to ${worker.name}:`, error);
			}
		});

		await Promise.all(deliveryPromises);

		console.log(
			`Delivered webhook to ${successCount}/${edgeWorkers.length} edge workers for workspace ${workspaceId}`,
		);
		return successCount;
	}

	/**
	 * Deliver webhook to a specific edge worker with retry logic
	 */
	private async deliverWebhookToEdgeWorker(
		worker: StoredEdgeWorker,
		event: EdgeEvent,
	): Promise<void> {
		const maxRetries = 3;
		let attempt = 0;

		while (attempt < maxRetries) {
			try {
				await this.makeWebhookRequest(worker, event);
				return; // Success, exit retry loop
			} catch (error) {
				attempt++;

				if (attempt >= maxRetries) {
					throw error; // Final attempt failed
				}

				// Exponential backoff: 1s, 2s, 4s
				const delay = 2 ** (attempt - 1) * 1000;
				await new Promise((resolve) => setTimeout(resolve, delay));
			}
		}
	}

	/**
	 * Make the actual HTTP request to edge worker webhook
	 */
	private async makeWebhookRequest(
		worker: StoredEdgeWorker,
		event: EdgeEvent,
	): Promise<void> {
		const body = JSON.stringify(event);
		const timestamp = Date.now().toString();
		const signature = await this.generateWebhookSignature(
			body,
			timestamp,
			worker.webhookSecret,
		);

		const response = await fetch(worker.webhookUrl, {
			method: "POST",
			headers: {
				"Content-Type": "application/json",
				"X-Webhook-Signature": `sha256=${signature}`,
				"X-Webhook-Timestamp": timestamp,
				"User-Agent": "Cyrus-Proxy-Worker/1.0",
			},
			body,
			signal: AbortSignal.timeout(10000), // 10 second timeout
		});

		if (!response.ok) {
			throw new Error(
				`Webhook delivery failed: ${response.status} ${response.statusText}`,
			);
		}

		// Log successful delivery
		console.log(`Successfully delivered webhook ${event.id} to ${worker.name}`);
	}

	/**
	 * Generate HMAC-SHA256 signature for webhook verification
	 */
	private async generateWebhookSignature(
		body: string,
		timestamp: string,
		secret: string,
	): Promise<string> {
		const payload = `${timestamp}.${body}`;
		const encoder = new TextEncoder();
		const keyData = encoder.encode(secret);
		const payloadData = encoder.encode(payload);

		const cryptoKey = await crypto.subtle.importKey(
			"raw",
			keyData,
			{ name: "HMAC", hash: "SHA-256" },
			false,
			["sign"],
		);

		const signature = await crypto.subtle.sign("HMAC", cryptoKey, payloadData);
		const hashArray = Array.from(new Uint8Array(signature));
		return hashArray.map((b) => b.toString(16).padStart(2, "0")).join("");
	}

	/**
	 * Handle status update from edge worker
	 */
	async handleStatusUpdate(request: Request): Promise<Response> {
		try {
			const { eventId, status } = (await request.json()) as any;

			// Extract edge authentication
			const authHeader = request.headers.get("authorization");
			if (!authHeader || !authHeader.startsWith("Bearer ")) {
				return new Response("Missing or invalid authorization header", {
					status: 401,
				});
			}

			const linearToken = authHeader.substring(7);

			// Obscure token for logging
			const obscuredId = `${linearToken.substring(0, 10)}...${linearToken.substring(linearToken.length - 4)}`;
			console.log(
				`Edge ${obscuredId} reported status for event ${eventId}: ${status}`,
			);

			// TODO: Handle status update (update Linear, metrics, etc.)

			return new Response(JSON.stringify({ received: true }), {
				status: 200,
				headers: { "Content-Type": "application/json" },
			});
		} catch (error) {
			console.error("Error handling status update:", error);
			return new Response("Invalid request", { status: 400 });
		}
	}

	/**
	 * Get registry instance for external use
	 */
	getRegistry(): EdgeWorkerRegistry {
		return this.registry;
	}
}<|MERGE_RESOLUTION|>--- conflicted
+++ resolved
@@ -1,8 +1,4 @@
-<<<<<<< HEAD
-import { createHmac } from "node:crypto";
-=======
 // Using Web Crypto API for Cloudflare Workers compatibility
->>>>>>> 021b1f73
 import type { EdgeEvent, Env, LinearWebhook } from "../types";
 import {
 	EdgeWorkerRegistry,
